<<<<<<< HEAD
11.0.0 -
Ensure property covariance is properly handled throughout the internal model (#1713)
Throw exceptions when async validator is invoked synchronously (#1705)
Removal deprecated OnFailure/OnAnyFailure callbacks.
Remove deprecated RunDefaultMvcValidationAfterFluentValidationExecutes option from ASP.NET integration.
Remove deprecated Options property from RuleComponent.
Remove deprecated TestHelper methods.
Remove PropertyValidator backwards compatibility layer.
Add method Only() asserting that no other validation errors were raised.
=======
10.4.0 - 11 Mar 2022
Allow use of "*" with RuleSetForClientSideMessagesAttribute and HttpContext.SetRulesetForClientsideMessages (#1912)
Fix Azerbaijani language code (#1874)
>>>>>>> 044382a0

10.3.6 - 13 Dec 2021
Fix Azerbaijani language code (#1865)
Setting DisableAutomaticValidation to true should prevent implicit validation running (#1868)
Enable package validation (#1860)

10.3.5 - 30 Nov 2021
Fixed ThrowOnFailures not being passed through if context creation requires type conversion (#1863).

10.3.4 - 22 Oct 2021
Clientside messages shouldn't be generated for the lazy version of LessThanOrEqual/GreaterThanOrEqual (#1818)
Remove enumerable boxing in Empty/NotEmpty validators (#1823)

10.3.3 - 24 Aug 2021
Remove reference type constraint for TestValidate (#1815)

10.3.1 - 19 Aug 2021
Fix scale precision error message when digits is calculated as negative (#1790)
Shared conditions shouldn't rely on object hashcode for unique ID (#1810)

10.3.0 - 9 July 2021
Update Russian translations (#1761)
Add Thai translations (#1768)
Add Azerbaijani translations (#1770)
Deprecate the old test helper methods in favour of TestValidate.
Deprecate OnFailure and OnAnyFailure callbacks.

10.2.3 - 3 Jun 2021
Resolve issue with rulesets not cascading correctly to Inheritance Validators (#1754)

10.2.2 - 1 Jun 2021
Add backwards compatibility overloads for validator registration methods.

10.2.1 - 30 May 2021
Optional internal type registration should work with MVC registration (#1748)

10.2.0 - 28 May 2021
Display name generation should be consistent between RuleForEach and RuleFor.ForEach (#1231)
Allow AddFluentValidation to be called directly on IServiceCollection (#1726)
Throw exception on ValidateAndThrow even if PreValidate prevents further Validation (#1736)
ValidationException now includes rule severity (#1733)
Optionally support internal types when scanning assemblies for validators (#1742)
Deprecate RunDefaultMvcValidationAfterFluentValidationExecutes in MVC configuration. Use DisableDataAnnotationsValidation instead.

10.1.0 - 28 April 2021
Allow default severity level to be set globally (#1715)
Extend use of variance into the internal API to resolve invalid cast exceptions in some scenarios (#1711)
Fix clientside metadata being incorrectly generated for cross-property LessThanOrEqual/GreaterThanOrEqual (#1721)

10.0.4 - 17 April 2021
Fix a bug where async conditions were sometimes run synchronously.

10.0.3 - 15 April 2021
Fix ArgumentOutOfRangeException when condition returns false for RuleForEach containing multiple components (#1698)

10.0.2 - 9 April 2021
Expose ErrorCode property on IRuleComponent.

10.0.1 - 8 April 2021
Add GetPropertyValue method to IValidationRule<T>
Fix context parameter types on IValidationRule.ApplyCondition and ApplyAsyncCondition.

10.0.0 - 6 April 2021
Please review the upgrade guide for 10.0: https://docs.fluentvalidation.net/en/latest/upgrading-to-10.html
Performance improvements.
Collection rules now only iterate the collection once.
Property validators are now generic.
Internal API now uses generics.
Deprecated non-generic PropertyValidator.
Various property validator options have been seperated into RuleComponents.
Various parts of the internal API are now internal (PropertyRule, CollectionPropertyRule etc).
ValidatorDescriptor now returns rule components in various places.
Changed type of ValidationResult.Errors from IList<ValidationFailure> to List<ValidationFailure>
Default service lifetime is now Scoped rather than Transient.
Combine IActionContextValidatorInterceptor and IValidatorInterceptor.
Changes to the ASP.NET Client Validator Adaptor interfaces. These now receive the rule component.
Removed deprecated IStringSource and its inheritors.
Removed deprecated FormattedMessageArguments from ValidationFailure.
Removed other deprecated code.

9.5.4 - 5 April 2021
Fix Serbian translation of error messages (#1683)
Add Vietnamese translations of error messages (#1677)

9.5.3 - 15 March 2021
Fix Swedish translation for CreditCardValidator (#1664)

9.5.2 - 8 March 2021
Fix Dutch translation of some errors (#1653)
Fix string equality comparison in WithCustomState extension (#1658)

9.5.1 - 11 February 2021
Fix incorrect wording in deprecation message for Transform (#1613)
Fix ScalePrecision validator being available in intellisense for non-decimal properties.
Expose additional overload of Transform that receives the root object in the transformer.

9.5.0 - 31 January 2021
Introduce new syntax for applying transformations and deprecate the old syntax (#1613)

9.4.0 - 14 January 2021
ChildRules now work as expected when inside a ruleset (#1597)
Added ImplicitlyValidateRootCollectionElements option to MVC integration (#1585)

9.3.0 - 10 November 2020
Support for .NET 5
Improvements to LanguageManager's lazy loading of resources.
Deprecate IStringSource and its implementors. Use delegates instead.
CustomizeValidatorAttribute now works in Razor pages (netcore 3.1 and net 5.0 only) (#1541)
RuleSetForClientSideMessagesAttribute now works in Razor pages (netcore 3.1 and net 5.0 only) (#1544)
Fixes to Spanish translations.

9.2.2 - 20 September 2020
Fix one of the inheritance validator overloads not working correctly (#1528)

9.2.1 - 19 September 2020
Add non-generic Add method to inheritance validator.
Updates to Persian translations (#1513)
Added Bengali translations (#1517)

9.2.0 - 26 August 2020
Add inheritance validator (#1237)
Performance improvements.

9.1.3 - 19 August 2020
Fix an issue with IncludeRulesNotInRuleSet not working correctly (#1493)

9.1.2 - 12 August 2020
Make the ValidationContext.ThrowOnFailures getter public.

9.1.1 - 8 August 2020
Update StopOnFirstFailure deprecation message.

9.1 - 8 August 2020
Make ruleset separator character splitting consistent (#1424)
Transform now works with RuleForEach (#1450)
Introduce constants for rulesets (#1435)
Resolve issue when attempting to use asynchronous conditions in a synchornous validaiton run (#1438)
Added asynchronous versions of the TestHelper methods (#1423)
Introduce CascadeMode.Stop and deprecate CascadeMode.StopOnFirstFailure to resolve confusion/abiguity about setting the cascade mode at validator-level (#1437)
RaiseValidationException can be overridden to customize the exception throwing process (#1162)
Add new Validate extension methods that allow options to be configured using a strategy (#1467)

9.0.1 - 14 July 2020
Fix assembly version was still 8.

9.0 - 6 July 2020
Removed support for netstandard1.1, netstandard1.6 and net45 (net461 still supported)
Removed support for unsupported .NET Core versions (2.2 and 3.0). LTS versions are supported (2.1 and 3.1)
Default email validation mode now uses the same logic as ASP.NET Core. Previous regex behaviour is opt-in.
TestHelper advanced mode now has more features (see https://docs.fluentvalidation.net/en/latest/testing.html#advanced-test-extensions)
Equal/NotEqual now perform ordinal comparison when used with string properties
Severity can now be set dynamically with a callback
Removed WithLocalizedMessage (WithMessage that takes a callback is the replacement)
Removed ResourceName from ValidationFailure
Removed ResourceName and ResourceType from IStringSource.
Removed SetCollectionValidator which was deprecated in 8.0
Removed DelegatingValidator which was deprecated in 8.x.
Additional overload of OnAnyFailure that can receive a collection of validation failures
Remove DisplayAttribute integration and reference to DataAnnotations.
ComparisonProperty placeholder is now formatted like PropertyName
Translations of default error messages into other languages are now lazily-loaded
PropertyValidator.ShouldValidateAsync reanamed to ShouldValidateAsynchronously to remove confusion where the naming suggested this was an async method
PropertyValidatorContext.Instance renamed to InstanceToValidate for consistency with ValidationContext.
Removed various methods from MessageFormatter that were deprecated in 8.x
Added Slovenian translations of default error messages.
Added Icelandic translations of default error messages.
Added WithMessageArgument to the test helpers.
Transform can now be used to transform property values to other types.
FluentValidationModelValidatorProvider and FluentValidationModelValidator are now public.
Add additional overload of SetValidator that takes a Func that receives the current property value.
Work around a bug in ASP.NET Core's integration testing components that can cause ConfigureServices to run multiple times.
SourceLink integration.
{CollectionIndex} placeholder can now be accessed in child validators.
Additional ValidationException constructor that allows using both the default message and a custom one together.
ScalePrecisionValidator algorithm now matches SQL Server.
Additional overload of the When methods that contain the validation context.
Automatically scanned types can be excluded when calling RegisterValidatorsFromAssemblyContaining in ASP.NET Core projects.
New AutomaticValidationEnabled property for use in ASP.NET Core projects (defaults to true).

8.6.2 - 29 February 2020
Fix CollectionIndex placeholder not working with async workflow.

8.6.1 - 28 December 2019
Add explicit netcoreapp3.1 target to ASP.NET Core integration.

8.6.0 - 4 December 2019
Add support for ASP.NET Core 3.1
Fixed issue with property indexers being incorrectly stripped out when using test extensions.
AddToModelState no longer includes a dot if PropertyName is null

8.5.1 - 2 November 2019
Ensure lazily loaded calls to WithMessage can be used for client-side validation, provided they don't attempt to access model properties from inside the delegate (eg when using IStringLocalizer).
Fix issue where OnFailure didn't work properly when invoked on validators with conditions.

8.5.0 - 24 September 2019
Add ASP.NET Core-compatible version of the email address validator.
Simplify the advanced testhelper syntax.
Add support for ASP.NET Core 3.
Add support for defining child rules inline.
ValidatorDescriptor now has consistent handling of model-level rules.
RuleForEach can now access collection index in error message with {CollectionIndex} placeholder.
Welsh language translations of default error messages.
Hungrian language translations of default error messages.
Indonesian language translations of default error messages.
Using RuleForEach combined with When is now more intuitive.
Fixed order of rule execution when using async validation.

8.4.0 - 10 May 2019
Added simplified version of several messages across all translations to aid with ASP.NET Clientside validation.
New enum validator for string properties.

8.3.0 - 24 April 2019
Fix issue in ASP.NET Core integration with GetServiceProvider not working correctly when invoked against a CustomContext/MessageBuilderContext.
Improved how LanguageStringSource works with error-code overrides.
Fix thread-safety issue with use of PropertyValidatorOptions.Empty (now removed).
Improved how calls to When/Unless are handled internally.
DelegatingValidator is now marked as deprecated.
Improvements to Croatian language translations.
Improvements to Georgian language translations.
Resolved subtle bug where top-level WhenAsync wouldn't work correctly when wrapping a top-level call to When.

8.2.3 - 12 April 2019
Fix issue with WebApi integration where DataAnnotations validation could generate duplicate messages when used in the same
project as FluentValidation.

8.2.2 - 5 April 2019
Fix typo in FluentValidation.DependencyInjectionExtensions package name.

8.2.1 - 4 April 2019
Resolved issue using InjectValidator with RuleForEach.
Add support for a default IValidatorInterceptor to be registered with the ASP.NET Core Service Provider.
Added "Without" test extensions for consistency with existing "With" text extensions.

8.2.0 - 26 March 2019
Add extensions for injecting child validators using the ASP.NET Core Service Provider.
WithLocalizedMessage is deprecated. Use the overload of WithMessage that takes a Func instead.
Implement RuleFor(...).ForEach(...) as an alternative to RuleForEach

8.1.3 - 25 January 2019
Resolved issue where clientside validation was incorrectly generating metadata for rules with shared conditions.
ScalePrecisionValidator now has a public method in the fluent interface.
Fix placeholder names in ScalePrecisionValidator for consistency.
Updates to Portuguese (Brazil) translations.

8.1.2 - 18 December 2018
Fix the same issue from 8.1.1 but for async conditions.
Fix issue where shared When/Unless conditions didn't execute correctly when used with RuleForEach.

8.1.1 - 11 December 2018
Added RuleSetsExecuted property to ValidationResult.
Fix issue with shared condition cache incorrectly caching when used with RuleForEach.

8.1.0 - 6 December 2018
Added format support for message placeholders.
Added support for overriding indexers for collection rules.
Allow ErrorCode to be used to override localization key in the Language Manager.
Additional error details are now shown in the ShouldNotHaveValidationErrorFor test extension.
Conditions defined with root-level When/WhenAsync/Unless/UnlessAsync are now only executed once (instead of once for each rule).
Support Otherwise method chained from root-level When/WhenAsync/Unless/UnlessAsync.
Minor wording changes to default English error messages.
Added Skip property to MVC5's CustomizeValidatorAttribute to bring parity with AspNetCore and WebApi integration.
Japanese translation of the default error messages.
Remove type constraint on the OverridePropertyName overload that takes an expression.

8.0.101 - 24 November 2018
Fix clientside property comparison validation adaptor in ASP.NET Core integration.

8.0.100 - 4 September 2018
Added Greek language translation.
Resolved an issue where Cascade and Transform couldn't be used with RuleForEach

8.0.0 - 16 Aug 2018
Support validating only specific properties by path.
Allow specifying a ruleset with SetValidator for complex properties.
Introduce PropertyValidatorOptions in order to clean up the IPropretyValidator interface.
Moved the AttributedValidatorFactory into a separate package.
IStringSource.GetString now takes a context.
Major cleanup of asynchronous validation workflow.
Deprecate SetCollectionValidator in favour of RuleForEach().SetValidator
Remove the pre-7 version of Custom/CustomAsync.
Removed deprecated localization system.
Remove deprecated RemoveRule/ReplaceRule/ClearRules methods.

7.6.105 - 11 August 2018
Added Albanian language translations
Added Chinese Traditional language translation
Fix #858 ValidationTestExtension.When() incorrectly checks each failure instead of all failures

7.6.104 - 6 July 2018
Added AbstractValidator.PreValidate to allow immediate cancellation of validation.

7.6.103 - 16 June 2018
Using [BindProperty] in AspNetCore now works when implicit child validation is disabled.
ShouldHaveChildValidator now works when the child validator is inside a DependentRules block.
Test helpers are now compatible with custom property name resolvers set using ValidatorOptions.PropertyNameResolver.
Switched to embedded debug symbols.

7.6.102 - 14 June 2018
Fixed a regression where calling ValidateAsync with RuleForEach would no longer execute tasks sequentially (#799).

7.6.101 - 13 June 2018
Added support for RuleForEach to the testing extensions (#238).
Fixed a regression where calling ValidateAsync with RuleForEach could cause a deadlock (#799).
Added ToString overrides on ValidationResult to generate a string representation of all errors (#778).
Updated logos thanks to Dylan Beattie (#780).

7.6.100 - 7 June 2018
Resolved an issue where ValidateAsync was called on child validators when the root validator was invoked synchronously.

7.6 - 1 June 2018
Fix WhenAsync not working properly when calling Validate instead of ValidateAsync
Upgrade ASP.NET Core integration to ASP.NET Core 2.1
Include rules now work with explicitly-selected properties.
Added caching when instantiating validators to obtain clientside metadata

7.5.2 - 16 March 2018
Support multiple rulesets on a rule.
Make setters on ValidationFailure's properties public to allow for easier deserialization.
Additional overload for OverridePropertyName that takes an expression.
Add overload of Include that lazily creates the inner validator.
Allow replacing the default Error Code resolution process

7.5.1 - 11 March 2018
Support CustomizeValidatorAttribute in WebApi integration
Resolved issues with referencing FluentValidation from legacy PCLs.

7.5 - 26 February 2018
Better handling of clientside messages when using custom overridden language resources
Flag in the ValidationContext's RootDataContext when a validator is invoked by the automatic MVC/WebApi integration
Improvements to some of the validation tester's messages
Added Transform method to transform property values prior to validation
Improve support for DisplayAttribute / DisplayNameAttribute when inferring property display name
Added Slovak language support
Added Hebrew language support
Added Brazilian Portuguese language support
Cache display names by default
Ensure ShouldHaveChildValidator test method works with model-level rules
Removed netstandard1.0 support. Supported platforms are now netstandard1.1, netstandard2.0 and net45.

7.4 - 27 January 2018
Update DependentRules syntax and mark old syntax as obsolete
Add workaround for inconsistent behaviour with HttpContext.Items with nonexistent keys in different version of AspNetCore
Updated ValidationException serialization support
Add ComparisonProperty to comparison validator message placeholders
The Test Helper now correctly handles read-only properties
Add CancellationToken support to ValidateAndThrowAsync and various ValidateAsync overloads
Introduce MessageBuilderContext to make custom MessageBuilders more useful
Update Microsoft.AspNetCore.Mvc dependency to 2.0.2
Update MVC5/WebApi2 AddToModelState extension not to overwrite existing attempted values
Add SetRulesetForClientsideMessages extension method for MVC5/AspNetCore

7.3.4 - 2 January 2018
Resolved issue in AspNetCore integration where the change made in 7.3.3 meant that child collections were incorrectly skipped for DataAnnotations-based validation, as well as FV

7.3.3 - 22 December 2017
Resolved issue in AspNetCore integration where child collections were incorrectly validated by the ModelValidatorProvider

7.3.2 - 21 December 2017
Added CancellationToken support to child validators

7.3 - 13 December 2017
Major improvements to the AspNetCore integration including better collection support and optional support for implicit validators
Marked ValidationException as serializable when running on full framework
Updated EnumValidator's Flags support to handle the ~0 value
Fixed TestHelper checking for child validator would respond with the wrong type
Updated translations for some validators and fixed some incorrect language codes
Fixed overload of WithName that takes a lambda.
Updated version of the Czech translations
Added versions of WhenAsync and UnlessAsync that support CancellationTokens
Simplify calls to DependentRules
Add Skip property to CustomizeValidatorAttribute in the ASP.NET Core integration
Updated language translations for various error messages.

7.2.1 - 24 October 2017
Introduce MessageFormatterFactory
Additional language translations
Additional checks to ensure HttpContext is registered

7.2 - 5 October 2017
Updated AspNetCore integration to support IValidatableObject
Updated AspNetCore integration to allow mixing multiple validation strategies in the same model
Updated AspNetCore integration to work with RulesetForClientsideMessagesAttribute, like MVC5
Resolved issue with auto generating property names for nested types in the CustomValidator when using AddFailure
Resolved issue where Custom sync/async invocation caused a NullReferenceException
Resolved an issue with AspNetCore clientside integration being resolved from the root-level service provider
Allow string.Empty in OverridePropertyName

7.1.1 - 25 July 2017
Resolved issue where incorrect property name was generated when using RuleForEach combined with SetValidator
Resolved an issue where nesting async validators inside DependentRules didn't wait for completion

7.1 - 28 June 2017
Merged pull request - improved messages in ShouldHaveChildValidator test extension
Merged pull request - test helper works with nested properties
Added additional overload of WithState that accepts a property value
Fixed StringLengthFluentValidationPropertyValidator generating the wrong comparison values when used in conjunction with the MaxLengthValidator and MinLengthValidator
*Breaking change* Signature change of PropertyValidator.CustomStateProvider
Add new RuleFor().Custom validator method as a replacement of the root-level Custom method
AssemblyScanner now excludes abstract and generic types.
Resolve issue with InvalidCastException when using lazy WithMessage with RuleForEach

7.0.3 - 7 June 2017
Added missing overload for WithMessage
Ensure LanguageManager.Culture takes precedence over the current thread's culture

7.0.2 - 26 May 2017
Various fixes to clientside validation in asp.net core

7.0.1 - 23 May 2017
Improve message for MinimumLength and MaximumLength validators in English (other translations would be welcome).
Added FluentValidationModelValidatorProvider.DisableDiscoveryOfPropertyValidators for backwards compatibility

7.0 - 19 May 2017
Switch to Netstandard based build process
Deprecated IResourceAccessorBuilder and merged the functionality into LocalizedStringSource
Deprecated all uses of expression-based localization. Use resourcename/resourcetype instead
Resolved issue with possible NullReferenceException in the AspNetCore clientside integration for length validators
Don't clear the ModelValidatorProviders collection by default in the AspNetCore integration (added new ClearValidatorProviders property to control this behaviour)
Assemblies are now signed
AssemblyVersion is no longer automatically incremented to avoid binding redirects
Removed the old FluentValidation.snk and replaced with FluentValidation-dev.snk (nuget releases use a separate snk not stored in git)
Ensure IValidatorFactory is resolved from request scope in asp.net core integration
Rewrote the localization support not to require satellite assemblies
Fix issue in WebApi integration where a property getter that throws an exception causes validation to fail
Fix issue in AspNetCore integration where we tried to resolve a collection validator in some situations where a class validator should be used
Improve SplitPascalCase method to support uppercase character sequences
ValidationResult.ErrorCode property now always returns the type of the PropertyValidator that generated the message, unless it's been explicitly overridden
Fix incorrect clientside validation attributes generated for email validator and credit card validator in the asp.net core integration
Fix child model validation in webapi integration

6.4.1 - 15 Mar 2017
Resolve issue where the accessor cache would incorrectly cache certain expressions on method calls that return members
Added the ability to disable the accessor cache

6.4 - 3 Mar 2017
AspNetCore support
Performance improvements for validatior instantiation
EnumValidator supports Flags
Add ValidationSeverity
Add support for collection validators on model-level rules
Fixes/cleanup to RegexValidator and LengthValidator
Async validators should run dependent rules
Clearer exception message when passing a null instance into the root-level Validate method
Additional overloads and clarity for WithMessage/WithLocalizedMessage overloads

6.2.1 - 26 Feb 2016
Fix DependentRules not working inside a top-level call to When
Fix enum validator to work correctly with nullable enums

6.2 - 22 Feb 2016
Make ChildValidatorAdaptor.GetValidator public
Make some of the private methods in FluentValidationModelValdiatorProvider protected instead of private
ValidatorSelectors are now globally configurable through ValidatorOptions.ValidatorSelectors
ValidatorSelectors can be overridden within the CustomizeValidatorAttribute
Added "Include" statement
Switched "dotnet" nuget library to uap10.0
Add Enum validator

6.1 - 18 Jan 2016
Overload of ValidateAndThrow supports rulesets.
Separate PCL to support Universal Win10 apps

6.0.2 - 5 Jan 2016
Fix issue with TestHelper not using correct overload.

6.0 - 22 Dec 2015
Core - Fixed DelegateValidator causes a deadlock when running an async function synchronously.
Core - Fixed Equal/NotEqual not working with structs
Core - Additional overload of SetValidator that takes a validatorProvider
Core - Additional overloads for Length and Matches that take a func for accessing comparison properties
Core - ValidationContext.IsChildContext is now public
Core - Add support for non-integer indexers in child collections
Core - Added Empty and Null validators (opposite of NotEmpty and NotNull)
Core - Add ErrorCode property
Core - Add support for Dependent Rules
Async - Added support for cancellation tokens
Async - Add support for conditionals
Async - Allow model-level rules with ValidateAsync
Localization - added translations for Polish and simple Chinese
Localization - Fixed name of Czech resource file
MVC/WebApi - Allow ValidatorAttribute on method parameters
WebApi - Add support for AddToModelState

5.6.2 - 29 May 2015
RegExValidator can now use a special {RegularExpression} placeholder in its error message.
Fix two crashes when using the PCL build
Fix issue with GetAssembly

5.6 - 22 May 2015
Patch - Added properties to Error that can be used to build customized message.
Fixed issue where setting global resource provider isn't propogated to metadata, breaking client-side messages
in some situations.
Patch - allow spaces in credit card numbers
Added Support model level-rules with RuleFor(x => x)
Fixed issue with PropertyChain not handling nulls/empty strings properly
Added support for rule dependencies
Added ValidatorDescriptor.GetRulesByRuleset

5.5 - 30 Oct 2014
Patch - Added optional RuleSet arguments to the validation test extensions.
Patch - Support MVC4/5 client-side validation for GreaterThanOrEqualToValidator
Patch - Support MVC4/5 client-side validation for LessThanOrEqualValidator
Patch - Remove duplication in Min/MaxFluentValidationPropertyValidator
Patch -  Async validation for ChildCollectionValidatorAdaptor
Update nuget package for wpa81

5.4 - 03 Jul 2014
* Applied patch - Danish translation
* Applied patch - Improve DisplayName resolution performance
* Update WebApi/MVC dependencies

5.3 - 27 May 2014
* Fix issue https://fluentvalidation.codeplex.com/workitem/7183 (email address validation)

5.2 - 21 May 2014
* Added Czech and Finish translation of default error messages
* Allow nullable target properties for greater/less validators
* Apply pull request: RuleForEach doesn't respect When condition

5.1 - 11 Mar 2014
* Applied pull request: Apply the same display name resolving to the target property as to the source property.
* Applied pull request: Allow parent to be passed to child collection validator
* Applied pull request: Implement Async validation
* Applied pull request: Split WebApi into separate project
* Drop support for MVC 3

5.0 - 24 Oct 2013
* Display name is now lazily-loaded by default (as a result, localization via DisplayAttribute now works correctly)
* Added WebApi integration (contributed by dmorganb)
* Support for MVC 5 (package names are FluentValidation.Mvc5 and FluentValidation.Mvc5-signed)
* Remove support for partial trust

4.0 - 29 Apr 2013
* Add portable class library and deprecate the Silverlight-specific projects
* Added scale precision validator (thanks to Matthew Leibowitz)
* Added the ability to replace property rules (thanks to Matthew Leibowitz)
* Added a slightly better value type comparer (thanks to Matthew Leibowitz)
* Added RuleForEach
* Additonal overloads of Matches
* Added MemberAccessor (thanks to Mark Welsh)
* Fix issue where OverridePropertyName didn't work with SetValidator/SetCollectionValidator
* Add virtual CreateValidator method in to FluentValidationModelValidatorProvider
* Add custom error message builder
* *Breaking* LengthValidator no longer treats null inputs as length 0. This is now consistent with other validators.
* *Breaking* Change default error messages for Equal/NotEqual validators to use {ComparisonValue} rather than {PropertyValue} for consistency.
* All validators can now access the current property value inside the error message using {PropertyValue}

3.4 - 17 Aug 2012
* Make ValidationResut.IsValid virtual
* Add private no-arg ctor to ValidationFailure to help with serialization
* Add Turkish error messages
* Work-around for reflection bug in .NET 4.5
* BREAKING CHANGE - Assemblies are now unsigned.

3.3 - 30 March 2012
* Added additional overload for Must that accepts a PropertyValidatorContext.
* Allow rules not in a RuleSet to be executed in addition to rules in a ruleset, eg: validator.Validate(instance, ruleSet: "default,MyRuleset");
* Support Custom rules within top level When conditions.
* Russian localization
* MVC4 compatibility

3.2 - 14 November 2011
* Fixed issue #7084 (NotEmptyValidator does not work with EntityCollection<T>)
* Fixed issue #7087 (AbstractValidator.Custom ignores RuleSets and always runs)
* Removed support for WP7 for now as it doesn't support co/contravariance without crashing.

3.1 - 29 July 2011
* Support using nullables with cross-property comparisons (GreaterThan/GreaterThanOrEqual/LessThan/LessThanOrEqual)
* Deprecate and exclude mvc metadata extensions. This is out of scope for FV, but the code for this functionality is still in the repo if anyone still depends on this.
* Add support for shared conditions based on David Alpert's patch.

3.0.0.1 - 5 July 2011
* Workaround issue caused by referencing DataAnnotations in windows client projects (eg WPF). Does not affect web projects/silverlight.

3.0 - 25 June 2011
* Dropped compatibility for .NET 3.5 and MVC2.
* Removed the SupportsStandaloneValidation property - this was never properly implemented.
* Implemented Rule Sets
* Add support for CustomizeValidatorAttribute when using MVC integration.
* Remove generic PropertyRule<T> - use non-generic version instead.
* Better support for custom client-side error messages for LengthValidator.
* Add support for MVC3's IClientValidatable
* Implement client-side support for InclusiveBetween validator.
* Implement client-side support for Equal with cross-property validation.
* Implement client-side support for email validator.
* Added credit card validator (plus client side support)
* Add IValidatorInterceptor interface. This can be used to add pre/post hooks to MVC validation integration. An interceptor can either be specified as part of the CustomizeValidatorAttribute or implemented in the validator.
* Better handling of nullable value types.
* Add static FluentValidationModelValidatorProvider.Configure for configuring MVC integration with default options.
* Fixed edge case where custom property names didn't work for Required rules on non-nullable value types in MVC integration.
* Patch - Polish localization.
* Additional overloads of WithLocalizedMessage that support custom format args for consistency with WithMessage.
* Bug fix - overload for NotEqual that takes an expression and an IEqualityComparer did not use the comparer.
* Added the ability to specify which ruleset is used to generate client-side rules.
* Introduced SetCollectionValidator for validating collections (replaces non-generic overload of SetValidator)
* Better type safety using child collection validators.
* Better control of which elements in a child collection are validated using the new Where method.
* Support rules for nested properties at the top level (without needing to use a child validator)
* Support DisplayAttribute/DisplayNameAttribute for inferring property names

2.0 - 13 January 2011
* Fix typo in the name of FallbackAwareResourceAccessorBuilder
* Fix issue #7062 - allow validator selectors to work against nullable properties with overridden names.
* Fix error in German localization.
* Better support for clientside validation messages.

2.0 RC1 - 10 December 2010
* Allow custom MVC ModelValidators to be added to the FVModelValidatorProvider
* Support resource provider for custom property validators through the new IResourceAccessorBuilder interface
* Introduce WithLocalizedName
* Deprecated WithPropertyName - you should either use WithName or OverridePropertyName.
* *Breaking change* Rename IErrorMessageSource and its derivatives to IStringSource
* Updated ASP.NET MVC integration to MVC3 RC2

2.0 beta 2 - 9 November 2010
* Breaking change - Renamed the assembly names for SL/WP7 assemblies to FluentValidation.dll for consistency (formerly FluentValidation.Silverlight and FluentValidation.WP7)
* Breaking change - Finally removed the FV 1.1 backwards compatibility layer.
* Breaking chagne - Removed the deprecated Cascade() method - use Cascade(cascadeMode) instead (this was deprecated in 1.3)
* Provide more useful information in ValidationException error message.
* FluentValidatorModelMetadataProvider now converts NotNull/NotEmpty validators to IsRequired in metadata.
* Patch - updated German localization
* Using a child validator on a collection will now skip items in the collection that are null.
* NotEmptyValidator can now work against empty collections (must implement ICollection)

2.0 beta 1 - October 7 2010
* AttributedValidatorFactory is finally production worthy with the introduction of InstanceCache
* Fixed an issue where CascadeMode values are ignored if they're changed after the rules have been defined.
* Ported FluentValidation to WP7.
* ShouldHaveChildValidator test helper now works with child collection validators
* Simplified the implementation of SetValidator.
* MVC3 integration

1.3 - July 26 2010
* Added non-generic ValidationContext to allow for using Validator Selectors with non-generic IValidator instances
* Simplified the internal model
* Patch - Italian language resources
* Introduced IErrorMessageSource to abstract different mechanisms for building error messages
* Made ChildValidatorAdaptor public
* Silverlight build is now signed
* Allow cascade mode to be set at the validator level.
* Deprecated Cascade().StopOnFirstFailure() / Cascade().Continue() in favour of Cascade(cascadeMode) for consistency
* Deprecated PropertyRule.ReplaceCurrentValidator(newValidator) with PropertyRule.ReplaceValidator(originalValidator, newValidator)
* *Breaking change* Changed default behaviour of When/Unless. They now apply to all previous validators in the chain, not only to the current one. Previous behaviour can be maintained by using the overload that takes an ApplyConditionTo.
* NotEmpty now considers strings that contain whitespace as invalid.
* Added ShouldHaveChildValidator(x => x.Property, typeof(SomeChildValidator)) test extension
* xVal integration supports custom error messages
* Made IAttributeMetadataValidator public

1.2 for SL4 - April 29 2010
* Ported 1.2 codebase to Silverlight 4.

1.2 - March 11 2010
* Re-enabled MVC1 integration.
* Tweak ModelValidator behaviour so that all errors are run in one go (again)
* Added AssemblyScanner.
* Upgraded to MVC2 RTM.

1.2 beta 3 - Feb 14 2010
* Fixed issue with MVC2 MetaData throwing exceptions.
* Initial support additional options (such as When/Unless) on child validators. Needs refactoring for next version.
* Child validators no longer bypass the Validate method on the child validator instance.
* Tweak ModelValidator behaviour so that all errors are run in one go.

1.2 beta 2 - Feb 6 2010
* Issue #4903 - Allow Name Resolution to be pluggable
* Changed the .SetValidator method to require an IValidator<TProperty> rather than an IEnumerable<IValidationRule<TProperty>>
* Removed unnecessary CreateDescriptor overload from AbstractValidator.
* MVC2 Integration - FluentValidationModelValidatorProvider (serverside & clientside)
* MVC2 Integration - FluentValidationModelMetadataProvider
* Removed ComplexPropertyRule / NestedCollectionValidator. Replaced with IPropertyValidator implementations.

1.2 beta 1 - Jan 23 2010
* Upgraded MVC integration to ASP.NET MVC 2
* Model Binder now works with empty prefixes
* Added Adam Schroder xVal integration in the new FluentValidation.xValIntegration project (experimental)
* Allow the validator cascade mode to be set globally. The existing behaviour is the default (Continue). It can now also be set to StopOnFirstFailure:
    ValidationOptions.CascadeMode = ValidatorCascadeMode.StopOnFirstFailure
* Allow the validator cascade mode to be set at the rule level (overrides the global option):
	RuleFor(x => x.Surname).Cascade().StopOnFirstFailure()
* User state can be stored along side validation failures.
* Updated Silverlight project for Silverlight 3.
* Added the OnAnyFailure method. This delegate will be invoked if any rule attached to a particular RuleBuilder fails.
* Added ExactLengthValidator (error message needs localising...)
* Patch - Swedish language resources
* Added WithPropertyName
* Patch - InclusiveBetween/ExclusiveBetween validators contributed by Daniel Dyson
* **Breaking Change** Removed generics from all the IPropertyValidator instances.
* Introduced PropertyValidator base class
* **Breaking Change** Removed the ValidationMessageAttribute
* **Breaking Change** Removed the DefaultResourceManager
* Simplified PropertyValidatorContext
* Adding ValidatorFactoryBase to make creation of Validator Factories easier.
* Additional overload of Custom that can access the current ValidationContext.
* **Breaking Change** Deprecated and removed the CommonServiceLocator implementation.
* Removed unnecessary IValidatorOptions interface.
* Added InlineValidator.
* Added ValidateAndThrow extension

1.1 - Jul 17 2009
* Spanish resource translations.
* French resource translations.
* EmailValidator now uses regex from http://hexillion.com/samples/#Regex

1.1 beta 3 - Jun 15 2009
* Patch - Dutch language resources
* Deleting the deprecated 'And' operator
* Major refactoring of the fluent interface.
* Adding an additional overload of Validate to IValidator<T> that takes an IValidatorSelector.
* Removing the IValidatorOfProperties interface
* Moved the methods that were on IValidatorOfProperties to extension methods on IValidator
* AbstractValidator now holds a collection of PropertyRules directly, rather than storing the intermediate RuleBuilders.
* Introduced the PropertyModel
* Marking AbstractValidator.CreateDescriptor as virtual.
* Adding a protected Rules property to ValidatorDescriptor.
* Allow a custom message to be definied in the ValidationMessageAttribute in addition to a resource key.

1.1 beta 2 - Jun 10 2009
* Added support for validating nested collections
* Implemented issue #4446: Additional property values can be accessed from within custom validation messages.
* *Breaking Change* Validation messages now use custom placeholders such as {PropertyName} rather than {0}, {1} etc. This means that custom validation messages arguments now start at 0.
* Added a ValidationMessage attribute which can be applied to property validator classes to specify the resource key to use when looking up the error message from the DefaultResourceManager.
* Now using a more comprehensive regular expression in the EmailValidator.

1.1 beta 1 - May 26 2009
* Validators can now be chained together: RuleFor(person => person.Address).SetValidator(new AddressValidator());
* Marked the 'And' property as obsolete. It is now possible to chain validators without it. This will be removed in the next release.
* Introduced ValidatorSelectors which allow certain validators to be excluded/excluded when validation occurs.
* Initial work on the metadata API (added ValidatorDescriptor).
* Added some additional marker interfaces to make obtaining metadata easier.
* Added FluentValidation Model Binder for use with ASP.NET MVC.
* Added ValidatorAttribute and AttributedValidatorFactory.
* Added the ability to use a custom ResourceManager in place of the DefaultResourceManager.
* Assemblies now marked as CLS Compliant.
* Public fields can now be validated.
* Made AbstractValidator.AddRuleBuilder public.
* Added overload for AbstractValidator.Custom that can return multiple ValidationFailures.
* Fixed issue #4236 - Error message for the 'Equals' validator showed the value entered not what the value should be.
* Fixed issue with AddToModelState - empty string prefix should be treated the same as a null prefix.
* Fixed issue with AddToModelState - SetModelValue should be called to ensure ASP.NET MVC's built-in HTML Helpers do not throw NullReferenceExceptions.
* Fixed issue with email address regex - plus character should be allowed.
* Fixed issue in Silverlight project - the Resource files were in the wrong namespace.

1.0 - Mar 27 2009
* Support for multiple validators on a single property by using 'And' RuleFor(person => person.Surname).NotNull().And.NotEqual("Foo");
* Added EqualValidator
* Custom validation messages are now formatted in the same way as the default messages
* Assemblies are now signed

0.3 - Jan 21 2009
* Added ShouldNotHaveValidationErrorFor extension method for testing
* Can now validate specified properties in addition to all properties (eg validator.Validate(person, x => x.Surname, x => x.Forename)
* New validators (RegularExpressionValidator and EmailValidator) contributed by Liam McLennan
* German localisation of validation messages contributed by Philipp Sumi
* Additional overload to 'Must' that takes a Func<T, TProperty, bool>

0.2 - Dec 29 2008
* Added Silverlight compatibility
* Moved support for the CommonServiceLocator into a separate assembly (FluentValidation.CommonServiceLocator.dll)
* Adding additional interfaces for some of the validators (ILengthValidator, INotNullValidator)
* AbstractValidator now implements IEnumerable<IRuleBuilder<T>>
* Added ShouldHaveValidationError extension method for testing validators

0.1 - Nov 1 2008
* First public preview<|MERGE_RESOLUTION|>--- conflicted
+++ resolved
@@ -1,4 +1,3 @@
-<<<<<<< HEAD
 11.0.0 -
 Ensure property covariance is properly handled throughout the internal model (#1713)
 Throw exceptions when async validator is invoked synchronously (#1705)
@@ -8,11 +7,10 @@
 Remove deprecated TestHelper methods.
 Remove PropertyValidator backwards compatibility layer.
 Add method Only() asserting that no other validation errors were raised.
-=======
+
 10.4.0 - 11 Mar 2022
 Allow use of "*" with RuleSetForClientSideMessagesAttribute and HttpContext.SetRulesetForClientsideMessages (#1912)
 Fix Azerbaijani language code (#1874)
->>>>>>> 044382a0
 
 10.3.6 - 13 Dec 2021
 Fix Azerbaijani language code (#1865)
