--- conflicted
+++ resolved
@@ -1,4 +1,3 @@
-<<<<<<< HEAD
 10.0.0 -
 Please review the upgrade guide for 10.0: https://docs.fluentvalidation.net/en/latest/upgrading-to-10.html
 Performance improvements.
@@ -15,11 +14,10 @@
 Removed deprecated IStringSource and its inheritors.
 Removed deprecated FormattedMessageArguments from ValidationFailure.
 Removed other deprecated code.
-=======
+
 9.5.4 - 5 April 2021
 Fix Serbian translation of error messages (#1683)
 Add Vietnamese translations of error messages (#1677)
->>>>>>> 2744fffb
 
 9.5.3 - 15 March 2021
 Fix Swedish translation for CreditCardValidator (#1664)
