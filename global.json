{
    "sdk": {
      "version": "6.0.100",
      "rollForward": "latestFeature"
    },
<<<<<<< HEAD
    "others": ["3.1.401","2.2.204"]
=======
    "others": ["3.1.201", "5.0.100"]
>>>>>>> 3ac7d18b
}<|MERGE_RESOLUTION|>--- conflicted
+++ resolved
@@ -3,9 +3,5 @@
       "version": "6.0.100",
       "rollForward": "latestFeature"
     },
-<<<<<<< HEAD
-    "others": ["3.1.401","2.2.204"]
-=======
     "others": ["3.1.201", "5.0.100"]
->>>>>>> 3ac7d18b
 }