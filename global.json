{
    "sdk": {
      "version": "5.0.100"
    },
<<<<<<< HEAD
    "others": ["3.1.401","2.2.204"]
=======
    "others": ["3.1.201", "2.1.811"]
>>>>>>> 7d1816c8
}<|MERGE_RESOLUTION|>--- conflicted
+++ resolved
@@ -1,10 +1,7 @@
 {
     "sdk": {
-      "version": "5.0.100"
+      "version": "5.0.100",
+      "rollForward": "latestFeature"
     },
-<<<<<<< HEAD
     "others": ["3.1.401","2.2.204"]
-=======
-    "others": ["3.1.201", "2.1.811"]
->>>>>>> 7d1816c8
 }