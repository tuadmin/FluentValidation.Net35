﻿<Project Sdk="Microsoft.NET.Sdk">
  <PropertyGroup>
<<<<<<< HEAD
    <TargetFrameworks>netstandard1.1;netstandard2.0;net45;net35</TargetFrameworks>
    <Authors>Jeremy Skinner</Authors>
    <Company />
=======
    <TargetFrameworks>netstandard1.1;netstandard2.0;net45</TargetFrameworks>
>>>>>>> f9b06bdf
    <Description>A validation library for .NET that uses a fluent interface to construct strongly-typed validation rules.</Description>
    <!-- Signing is only performed as part of the release build -->
    <SignAssembly Condition="'$(AssemblyOriginatorKeyFile)'!=''">True</SignAssembly>
    <DelaySign>False</DelaySign>
    <DebugType>embedded</DebugType>
  </PropertyGroup>
  <ItemGroup>
    <Compile Include="..\CommonAssemblyInfo.cs" Link="CommonAssemblyInfo.cs" />
  </ItemGroup>
  <ItemGroup>
    <ProjectReference Include="..\FluentValidation\FluentValidation.csproj" />
  </ItemGroup>
  <Import Project="../netfx.props" />
</Project><|MERGE_RESOLUTION|>--- conflicted
+++ resolved
@@ -1,23 +1,17 @@
-﻿<Project Sdk="Microsoft.NET.Sdk">
-  <PropertyGroup>
-<<<<<<< HEAD
-    <TargetFrameworks>netstandard1.1;netstandard2.0;net45;net35</TargetFrameworks>
-    <Authors>Jeremy Skinner</Authors>
-    <Company />
-=======
-    <TargetFrameworks>netstandard1.1;netstandard2.0;net45</TargetFrameworks>
->>>>>>> f9b06bdf
-    <Description>A validation library for .NET that uses a fluent interface to construct strongly-typed validation rules.</Description>
-    <!-- Signing is only performed as part of the release build -->
-    <SignAssembly Condition="'$(AssemblyOriginatorKeyFile)'!=''">True</SignAssembly>
-    <DelaySign>False</DelaySign>
-    <DebugType>embedded</DebugType>
-  </PropertyGroup>
-  <ItemGroup>
-    <Compile Include="..\CommonAssemblyInfo.cs" Link="CommonAssemblyInfo.cs" />
-  </ItemGroup>
-  <ItemGroup>
-    <ProjectReference Include="..\FluentValidation\FluentValidation.csproj" />
-  </ItemGroup>
-  <Import Project="../netfx.props" />
+﻿<Project Sdk="Microsoft.NET.Sdk">
+  <PropertyGroup>
+    <Description>A validation library for .NET that uses a fluent interface to construct strongly-typed validation rules.</Description>
+    <!-- Signing is only performed as part of the release build -->
+    <TargetFrameworks>net35;netstandard1.1;netstandard2.0;net45</TargetFrameworks>
+    <SignAssembly Condition="'$(AssemblyOriginatorKeyFile)'!=''">True</SignAssembly>
+    <DelaySign>False</DelaySign>
+    <DebugType>embedded</DebugType>
+  </PropertyGroup>
+  <ItemGroup>
+    <Compile Include="..\CommonAssemblyInfo.cs" Link="CommonAssemblyInfo.cs" />
+  </ItemGroup>
+  <ItemGroup>
+    <ProjectReference Include="..\FluentValidation\FluentValidation.csproj" />
+  </ItemGroup>
+  <Import Project="../netfx.props" />
 </Project>