#region License
// Copyright (c) .NET Foundation and contributors.
//
// Licensed under the Apache License, Version 2.0 (the "License");
// you may not use this file except in compliance with the License.
// You may obtain a copy of the License at
//
// http://www.apache.org/licenses/LICENSE-2.0
//
// Unless required by applicable law or agreed to in writing, software
// distributed under the License is distributed on an "AS IS" BASIS,
// WITHOUT WARRANTIES OR CONDITIONS OF ANY KIND, either express or implied.
// See the License for the specific language governing permissions and
// limitations under the License.
//
// The latest version of this file can be found at https://github.com/FluentValidation/FluentValidation
#endregion

namespace FluentValidation {
	using System;
	using System.Collections.Generic;
	using System.Linq;
	using System.Linq.Expressions;
	using Internal;
	using Validators;

	/// <summary>
	/// Used for providing metadata about a validator.
	/// </summary>
	public class ValidatorDescriptor<T> : IValidatorDescriptor {

		/// <summary>
		/// Rules associated with the validator
		/// </summary>
		public IEnumerable<IValidationRule> Rules { get; }

		/// <summary>
		/// Creates a ValidatorDescriptor
		/// </summary>
		/// <param name="rules"></param>
		public ValidatorDescriptor(IEnumerable<IValidationRule> rules) {
			Rules = rules;
		}

		/// <summary>
		/// Gets the display name or a property property
		/// </summary>
		/// <param name="property"></param>
		/// <returns></returns>
		public virtual string GetName(string property) {
			var nameUsed = Rules
				.Where(x => x.PropertyName == property)
				.Select(x => x.GetDisplayName(null))
				.FirstOrDefault();

			return nameUsed;
		}
				/// <summary>
				/// Gets all members with their associated validators
				/// </summary>
				/// <returns></returns>
#pragma warning disable CS3002 // Return type is not CLS-compliant
				public virtual ILookup<string, (IPropertyValidator Validator, IRuleComponent Options)> GetMembersWithValidators() {
			var query = from rule in Rules
						from component in rule.Components
						select new { propertyName = rule.PropertyName, component };

			return query.ToLookup(x => x.propertyName, x => (x.component.Validator, x.component));
		}
#pragma warning restore CS3002 // Return type is not CLS-compliant

				/// <summary>
				/// Gets validators for a specific member
				/// </summary>
				/// <param name="name"></param>
				/// <returns></returns>
#pragma warning disable CS3002 // Return type is not CLS-compliant
				public IEnumerable<(IPropertyValidator Validator, IRuleComponent Options)> GetValidatorsForMember(string name) {
			return GetMembersWithValidators()[name];
		}
#pragma warning restore CS3002 // Return type is not CLS-compliant

				/// <summary>
				/// Gets rules for a specific member
				/// </summary>
				/// <param name="name"></param>
				/// <returns></returns>
				public IEnumerable<IValidationRule> GetRulesForMember(string name) {
			var query = from rule in Rules
						where rule.PropertyName == name
						select rule;

			return query.ToList();
		}

		/// <summary>
		/// Gets the member name from an expression
		/// </summary>
		/// <param name="propertyExpression"></param>
		/// <returns></returns>
		public virtual string GetName(Expression<Func<T, object>> propertyExpression) {
			var member = propertyExpression.GetMember();

			if (member == null) {
				throw new ArgumentException($"Cannot retrieve name as expression '{propertyExpression}' as it does not specify a property.");
			}

			return GetName(member.Name);
		}

<<<<<<< HEAD
				/// <summary>
				/// Gets validators for a member
				/// </summary>
				/// <typeparam name="TValue"></typeparam>
				/// <param name="accessor"></param>
				/// <returns></returns>
#pragma warning disable CS3002 // Return type is not CLS-compliant
				public IEnumerable<(IPropertyValidator Validator, IRuleComponent Options)> GetValidatorsForMember<TValue>(MemberAccessor<T, TValue> accessor) {
			return from rule in Rules
				where Equals(rule.Member, accessor.Member)
				from component in rule.Components
				select (component.Validator, component);
		}
#pragma warning restore CS3002 // Return type is not CLS-compliant

				/// <summary>
				/// Gets rules grouped by ruleset
				/// </summary>
				/// <returns></returns>
				public IEnumerable<RulesetMetadata> GetRulesByRuleset() {
=======
		/// <summary>
		/// Gets rules grouped by ruleset
		/// </summary>
		/// <returns></returns>
		public IEnumerable<RulesetMetadata> GetRulesByRuleset() {
>>>>>>> 3ac7d18b
			var query = from rule in Rules
						from ruleset in rule.RuleSets
						group rule by ruleset
						into grp
						select new RulesetMetadata(grp.Key, grp);

			return query.ToList();
		}

		/// <summary>
		/// Information about rulesets
		/// </summary>
		public class RulesetMetadata {

			/// <summary>
			/// Creates a new RulesetMetadata
			/// </summary>
			/// <param name="name"></param>
			/// <param name="rules"></param>
			public RulesetMetadata(string name, IEnumerable<IValidationRule> rules) {
				Name = name;
				Rules = rules;
			}

			/// <summary>
			/// Ruleset name
			/// </summary>
			public string Name { get; }

			/// <summary>
			/// Rules in the ruleset
			/// </summary>
			public IEnumerable<IValidationRule> Rules { get; }
		}
	}
}
<|MERGE_RESOLUTION|>--- conflicted
+++ resolved
@@ -1,174 +1,151 @@
-#region License
-// Copyright (c) .NET Foundation and contributors.
-//
-// Licensed under the Apache License, Version 2.0 (the "License");
-// you may not use this file except in compliance with the License.
-// You may obtain a copy of the License at
-//
-// http://www.apache.org/licenses/LICENSE-2.0
-//
-// Unless required by applicable law or agreed to in writing, software
-// distributed under the License is distributed on an "AS IS" BASIS,
-// WITHOUT WARRANTIES OR CONDITIONS OF ANY KIND, either express or implied.
-// See the License for the specific language governing permissions and
-// limitations under the License.
-//
-// The latest version of this file can be found at https://github.com/FluentValidation/FluentValidation
-#endregion
-
-namespace FluentValidation {
-	using System;
-	using System.Collections.Generic;
-	using System.Linq;
-	using System.Linq.Expressions;
-	using Internal;
-	using Validators;
-
-	/// <summary>
-	/// Used for providing metadata about a validator.
-	/// </summary>
-	public class ValidatorDescriptor<T> : IValidatorDescriptor {
-
-		/// <summary>
-		/// Rules associated with the validator
-		/// </summary>
-		public IEnumerable<IValidationRule> Rules { get; }
-
-		/// <summary>
-		/// Creates a ValidatorDescriptor
-		/// </summary>
-		/// <param name="rules"></param>
-		public ValidatorDescriptor(IEnumerable<IValidationRule> rules) {
-			Rules = rules;
-		}
-
-		/// <summary>
-		/// Gets the display name or a property property
-		/// </summary>
-		/// <param name="property"></param>
-		/// <returns></returns>
-		public virtual string GetName(string property) {
-			var nameUsed = Rules
-				.Where(x => x.PropertyName == property)
-				.Select(x => x.GetDisplayName(null))
-				.FirstOrDefault();
-
-			return nameUsed;
-		}
-				/// <summary>
-				/// Gets all members with their associated validators
-				/// </summary>
-				/// <returns></returns>
-#pragma warning disable CS3002 // Return type is not CLS-compliant
-				public virtual ILookup<string, (IPropertyValidator Validator, IRuleComponent Options)> GetMembersWithValidators() {
-			var query = from rule in Rules
-						from component in rule.Components
-						select new { propertyName = rule.PropertyName, component };
-
-			return query.ToLookup(x => x.propertyName, x => (x.component.Validator, x.component));
-		}
-#pragma warning restore CS3002 // Return type is not CLS-compliant
-
-				/// <summary>
-				/// Gets validators for a specific member
-				/// </summary>
-				/// <param name="name"></param>
-				/// <returns></returns>
-#pragma warning disable CS3002 // Return type is not CLS-compliant
-				public IEnumerable<(IPropertyValidator Validator, IRuleComponent Options)> GetValidatorsForMember(string name) {
-			return GetMembersWithValidators()[name];
-		}
-#pragma warning restore CS3002 // Return type is not CLS-compliant
-
-				/// <summary>
-				/// Gets rules for a specific member
-				/// </summary>
-				/// <param name="name"></param>
-				/// <returns></returns>
-				public IEnumerable<IValidationRule> GetRulesForMember(string name) {
-			var query = from rule in Rules
-						where rule.PropertyName == name
-						select rule;
-
-			return query.ToList();
-		}
-
-		/// <summary>
-		/// Gets the member name from an expression
-		/// </summary>
-		/// <param name="propertyExpression"></param>
-		/// <returns></returns>
-		public virtual string GetName(Expression<Func<T, object>> propertyExpression) {
-			var member = propertyExpression.GetMember();
-
-			if (member == null) {
-				throw new ArgumentException($"Cannot retrieve name as expression '{propertyExpression}' as it does not specify a property.");
-			}
-
-			return GetName(member.Name);
-		}
-
-<<<<<<< HEAD
-				/// <summary>
-				/// Gets validators for a member
-				/// </summary>
-				/// <typeparam name="TValue"></typeparam>
-				/// <param name="accessor"></param>
-				/// <returns></returns>
-#pragma warning disable CS3002 // Return type is not CLS-compliant
-				public IEnumerable<(IPropertyValidator Validator, IRuleComponent Options)> GetValidatorsForMember<TValue>(MemberAccessor<T, TValue> accessor) {
-			return from rule in Rules
-				where Equals(rule.Member, accessor.Member)
-				from component in rule.Components
-				select (component.Validator, component);
-		}
-#pragma warning restore CS3002 // Return type is not CLS-compliant
-
-				/// <summary>
-				/// Gets rules grouped by ruleset
-				/// </summary>
-				/// <returns></returns>
-				public IEnumerable<RulesetMetadata> GetRulesByRuleset() {
-=======
-		/// <summary>
-		/// Gets rules grouped by ruleset
-		/// </summary>
-		/// <returns></returns>
-		public IEnumerable<RulesetMetadata> GetRulesByRuleset() {
->>>>>>> 3ac7d18b
-			var query = from rule in Rules
-						from ruleset in rule.RuleSets
-						group rule by ruleset
-						into grp
-						select new RulesetMetadata(grp.Key, grp);
-
-			return query.ToList();
-		}
-
-		/// <summary>
-		/// Information about rulesets
-		/// </summary>
-		public class RulesetMetadata {
-
-			/// <summary>
-			/// Creates a new RulesetMetadata
-			/// </summary>
-			/// <param name="name"></param>
-			/// <param name="rules"></param>
-			public RulesetMetadata(string name, IEnumerable<IValidationRule> rules) {
-				Name = name;
-				Rules = rules;
-			}
-
-			/// <summary>
-			/// Ruleset name
-			/// </summary>
-			public string Name { get; }
-
-			/// <summary>
-			/// Rules in the ruleset
-			/// </summary>
-			public IEnumerable<IValidationRule> Rules { get; }
-		}
-	}
-}
+#region License
+// Copyright (c) .NET Foundation and contributors.
+//
+// Licensed under the Apache License, Version 2.0 (the "License");
+// you may not use this file except in compliance with the License.
+// You may obtain a copy of the License at
+//
+// http://www.apache.org/licenses/LICENSE-2.0
+//
+// Unless required by applicable law or agreed to in writing, software
+// distributed under the License is distributed on an "AS IS" BASIS,
+// WITHOUT WARRANTIES OR CONDITIONS OF ANY KIND, either express or implied.
+// See the License for the specific language governing permissions and
+// limitations under the License.
+//
+// The latest version of this file can be found at https://github.com/FluentValidation/FluentValidation
+#endregion
+
+namespace FluentValidation {
+	using System;
+	using System.Collections.Generic;
+	using System.Linq;
+	using System.Linq.Expressions;
+	using Internal;
+	using Validators;
+
+	/// <summary>
+	/// Used for providing metadata about a validator.
+	/// </summary>
+	public class ValidatorDescriptor<T> : IValidatorDescriptor {
+
+		/// <summary>
+		/// Rules associated with the validator
+		/// </summary>
+		public IEnumerable<IValidationRule> Rules { get; }
+
+		/// <summary>
+		/// Creates a ValidatorDescriptor
+		/// </summary>
+		/// <param name="rules"></param>
+		public ValidatorDescriptor(IEnumerable<IValidationRule> rules) {
+			Rules = rules;
+		}
+
+		/// <summary>
+		/// Gets the display name or a property property
+		/// </summary>
+		/// <param name="property"></param>
+		/// <returns></returns>
+		public virtual string GetName(string property) {
+			var nameUsed = Rules
+				.Where(x => x.PropertyName == property)
+				.Select(x => x.GetDisplayName(null))
+				.FirstOrDefault();
+
+			return nameUsed;
+		}
+				/// <summary>
+				/// Gets all members with their associated validators
+				/// </summary>
+				/// <returns></returns>
+#pragma warning disable CS3002 // Return type is not CLS-compliant
+				public virtual ILookup<string, (IPropertyValidator Validator, IRuleComponent Options)> GetMembersWithValidators() {
+			var query = from rule in Rules
+						from component in rule.Components
+						select new { propertyName = rule.PropertyName, component };
+
+			return query.ToLookup(x => x.propertyName, x => (x.component.Validator, x.component));
+		}
+#pragma warning restore CS3002 // Return type is not CLS-compliant
+
+				/// <summary>
+				/// Gets validators for a specific member
+				/// </summary>
+				/// <param name="name"></param>
+				/// <returns></returns>
+#pragma warning disable CS3002 // Return type is not CLS-compliant
+				public IEnumerable<(IPropertyValidator Validator, IRuleComponent Options)> GetValidatorsForMember(string name) {
+			return GetMembersWithValidators()[name];
+		}
+#pragma warning restore CS3002 // Return type is not CLS-compliant
+
+				/// <summary>
+				/// Gets rules for a specific member
+				/// </summary>
+				/// <param name="name"></param>
+				/// <returns></returns>
+				public IEnumerable<IValidationRule> GetRulesForMember(string name) {
+			var query = from rule in Rules
+						where rule.PropertyName == name
+						select rule;
+
+			return query.ToList();
+		}
+
+		/// <summary>
+		/// Gets the member name from an expression
+		/// </summary>
+		/// <param name="propertyExpression"></param>
+		/// <returns></returns>
+		public virtual string GetName(Expression<Func<T, object>> propertyExpression) {
+			var member = propertyExpression.GetMember();
+
+			if (member == null) {
+				throw new ArgumentException($"Cannot retrieve name as expression '{propertyExpression}' as it does not specify a property.");
+			}
+
+			return GetName(member.Name);
+		}
+
+		/// <summary>
+		/// Gets rules grouped by ruleset
+		/// </summary>
+		/// <returns></returns>
+		public IEnumerable<RulesetMetadata> GetRulesByRuleset() {
+			var query = from rule in Rules
+						from ruleset in rule.RuleSets
+						group rule by ruleset
+						into grp
+						select new RulesetMetadata(grp.Key, grp);
+
+			return query.ToList();
+		}
+
+		/// <summary>
+		/// Information about rulesets
+		/// </summary>
+		public class RulesetMetadata {
+
+			/// <summary>
+			/// Creates a new RulesetMetadata
+			/// </summary>
+			/// <param name="name"></param>
+			/// <param name="rules"></param>
+			public RulesetMetadata(string name, IEnumerable<IValidationRule> rules) {
+				Name = name;
+				Rules = rules;
+			}
+
+			/// <summary>
+			/// Ruleset name
+			/// </summary>
+			public string Name { get; }
+
+			/// <summary>
+			/// Rules in the ruleset
+			/// </summary>
+			public IEnumerable<IValidationRule> Rules { get; }
+		}
+	}
+}