#region License

// Copyright (c) .NET Foundation and contributors.
//
// Licensed under the Apache License, Version 2.0 (the "License");
// you may not use this file except in compliance with the License.
// You may obtain a copy of the License at
//
// http://www.apache.org/licenses/LICENSE-2.0
//
// Unless required by applicable law or agreed to in writing, software
// distributed under the License is distributed on an "AS IS" BASIS,
// WITHOUT WARRANTIES OR CONDITIONS OF ANY KIND, either express or implied.
// See the License for the specific language governing permissions and
// limitations under the License.
//
// The latest version of this file can be found at https://github.com/FluentValidation/FluentValidation

#endregion

namespace FluentValidation.Validators {
	using System;
	using System.Collections;
	using Resources;

	public class NotEmptyValidator<T,TProperty> : PropertyValidator<T, TProperty>, INotEmptyValidator {

		public override string Name => "NotEmptyValidator";

<<<<<<< HEAD
		protected override bool IsValid(PropertyValidatorContext context) {
			switch (context.PropertyValue) {
				case null: 
				case string s when s.IsNullOrWhiteSpace():
				case ICollection c when c.Count == 0:
				case Array a when a.Length == 0:
				case IEnumerable e when !e.Cast<object>().Any():
=======
		public override bool IsValid(ValidationContext<T> context, TProperty value) {
			switch (value) {
				case null:
				case string s when string.IsNullOrWhiteSpace(s):
				case ICollection {Count: 0}:
				case Array {Length: 0}:
				case IEnumerable e when !e.GetEnumerator().MoveNext():
>>>>>>> a490b8f5
					return false;
			}

			//TODO: Rewrite to avoid boxing
			if (Equals(value, default(TProperty))) {
				// Note: Code analysis indicates "Expression is always false" but this is incorrect.
				return false;
			}

			return true;
		}

		protected override string GetDefaultMessageTemplate(string errorCode) {
			return Localized(errorCode, Name);
		}
	}

	public interface INotEmptyValidator : IPropertyValidator {
	}
}
<|MERGE_RESOLUTION|>--- conflicted
+++ resolved
@@ -1,66 +1,56 @@
-#region License
-
-// Copyright (c) .NET Foundation and contributors.
-//
-// Licensed under the Apache License, Version 2.0 (the "License");
-// you may not use this file except in compliance with the License.
-// You may obtain a copy of the License at
-//
-// http://www.apache.org/licenses/LICENSE-2.0
-//
-// Unless required by applicable law or agreed to in writing, software
-// distributed under the License is distributed on an "AS IS" BASIS,
-// WITHOUT WARRANTIES OR CONDITIONS OF ANY KIND, either express or implied.
-// See the License for the specific language governing permissions and
-// limitations under the License.
-//
-// The latest version of this file can be found at https://github.com/FluentValidation/FluentValidation
-
-#endregion
-
-namespace FluentValidation.Validators {
-	using System;
-	using System.Collections;
-	using Resources;
-
-	public class NotEmptyValidator<T,TProperty> : PropertyValidator<T, TProperty>, INotEmptyValidator {
-
-		public override string Name => "NotEmptyValidator";
-
-<<<<<<< HEAD
-		protected override bool IsValid(PropertyValidatorContext context) {
-			switch (context.PropertyValue) {
-				case null: 
-				case string s when s.IsNullOrWhiteSpace():
-				case ICollection c when c.Count == 0:
-				case Array a when a.Length == 0:
-				case IEnumerable e when !e.Cast<object>().Any():
-=======
-		public override bool IsValid(ValidationContext<T> context, TProperty value) {
-			switch (value) {
-				case null:
-				case string s when string.IsNullOrWhiteSpace(s):
-				case ICollection {Count: 0}:
-				case Array {Length: 0}:
-				case IEnumerable e when !e.GetEnumerator().MoveNext():
->>>>>>> a490b8f5
-					return false;
-			}
-
-			//TODO: Rewrite to avoid boxing
-			if (Equals(value, default(TProperty))) {
-				// Note: Code analysis indicates "Expression is always false" but this is incorrect.
-				return false;
-			}
-
-			return true;
-		}
-
-		protected override string GetDefaultMessageTemplate(string errorCode) {
-			return Localized(errorCode, Name);
-		}
-	}
-
-	public interface INotEmptyValidator : IPropertyValidator {
-	}
-}
+#region License
+
+// Copyright (c) .NET Foundation and contributors.
+//
+// Licensed under the Apache License, Version 2.0 (the "License");
+// you may not use this file except in compliance with the License.
+// You may obtain a copy of the License at
+//
+// http://www.apache.org/licenses/LICENSE-2.0
+//
+// Unless required by applicable law or agreed to in writing, software
+// distributed under the License is distributed on an "AS IS" BASIS,
+// WITHOUT WARRANTIES OR CONDITIONS OF ANY KIND, either express or implied.
+// See the License for the specific language governing permissions and
+// limitations under the License.
+//
+// The latest version of this file can be found at https://github.com/FluentValidation/FluentValidation
+
+#endregion
+
+namespace FluentValidation.Validators {
+	using System;
+	using System.Collections;
+	using Resources;
+
+	public class NotEmptyValidator<T,TProperty> : PropertyValidator<T, TProperty>, INotEmptyValidator {
+
+		public override string Name => "NotEmptyValidator";
+
+		public override bool IsValid(ValidationContext<T> context, TProperty value) {
+			switch (value) {
+				case null:
+				case string s when s.IsNullOrWhiteSpace():
+				case ICollection {Count: 0}:
+				case Array {Length: 0}:
+				case IEnumerable e when !e.GetEnumerator().MoveNext():
+					return false;
+			}
+
+			//TODO: Rewrite to avoid boxing
+			if (Equals(value, default(TProperty))) {
+				// Note: Code analysis indicates "Expression is always false" but this is incorrect.
+				return false;
+			}
+
+			return true;
+		}
+
+		protected override string GetDefaultMessageTemplate(string errorCode) {
+			return Localized(errorCode, Name);
+		}
+	}
+
+	public interface INotEmptyValidator : IPropertyValidator {
+	}
+}