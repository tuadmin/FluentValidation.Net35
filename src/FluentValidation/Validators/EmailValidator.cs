--- conflicted
+++ resolved
@@ -1,110 +1,105 @@
-#region License
-// Copyright (c) .NET Foundation and contributors.
-//
-// Licensed under the Apache License, Version 2.0 (the "License");
-// you may not use this file except in compliance with the License.
-// You may obtain a copy of the License at
-//
-// http://www.apache.org/licenses/LICENSE-2.0
-//
-// Unless required by applicable law or agreed to in writing, software
-// distributed under the License is distributed on an "AS IS" BASIS,
-// WITHOUT WARRANTIES OR CONDITIONS OF ANY KIND, either express or implied.
-// See the License for the specific language governing permissions and
-// limitations under the License.
-//
-// The latest version of this file can be found at https://github.com/FluentValidation/FluentValidation
-#endregion
-
-namespace FluentValidation.Validators {
-	using System;
-	using System.Text.RegularExpressions;
-	using Resources;
-
-	/// <summary>
-	/// Defines which mode should be used for email validation.
-	/// </summary>
-	public enum EmailValidationMode {
-		/// <summary>
-		/// Uses a regular expression for email validation. This is the same regex used by the EmailAddressAttribute in .NET 4.x.
-		/// </summary>
-		[Obsolete("Regex-based email validation is not recommended and is no longer supported.")]
-		Net4xRegex,
-
-		/// <summary>
-		/// Uses the simplified ASP.NET Core logic for checking an email address, which just checks for the presence of an @ sign.
-		/// </summary>
-		AspNetCoreCompatible,
-	}
-
-	//Email regex matches the one used in the DataAnnotations EmailAddressAttribute for consistency/parity with DataAnnotations. This is not a fully comprehensive solution, but is "good enough" for most cases.
-	[Obsolete("Regex-based email validation is not recommended and is no longer supported.")]
-	public class EmailValidator : PropertyValidator, IRegularExpressionValidator, IEmailValidator {
-		private static readonly Regex _regex = CreateRegEx();
-
-		const string _expression = @"^((([a-z]|\d|[!#\$%&'\*\+\-\/=\?\^_`{\|}~]|[\u00A0-\uD7FF\uF900-\uFDCF\uFDF0-\uFFEF])+(\.([a-z]|\d|[!#\$%&'\*\+\-\/=\?\^_`{\|}~]|[\u00A0-\uD7FF\uF900-\uFDCF\uFDF0-\uFFEF])+)*)|((\x22)((((\x20|\x09)*(\x0d\x0a))?(\x20|\x09)+)?(([\x01-\x08\x0b\x0c\x0e-\x1f\x7f]|\x21|[\x23-\x5b]|[\x5d-\x7e]|[\u00A0-\uD7FF\uF900-\uFDCF\uFDF0-\uFFEF])|(\\([\x01-\x09\x0b\x0c\x0d-\x7f]|[\u00A0-\uD7FF\uF900-\uFDCF\uFDF0-\uFFEF]))))*(((\x20|\x09)*(\x0d\x0a))?(\x20|\x09)+)?(\x22)))@((([a-z]|\d|[\u00A0-\uD7FF\uF900-\uFDCF\uFDF0-\uFFEF])|(([a-z]|\d|[\u00A0-\uD7FF\uF900-\uFDCF\uFDF0-\uFFEF])([a-z]|\d|-||_|~|[\u00A0-\uD7FF\uF900-\uFDCF\uFDF0-\uFFEF])*([a-z]|\d|[\u00A0-\uD7FF\uF900-\uFDCF\uFDF0-\uFFEF])))\.)+(([a-z]|[\u00A0-\uD7FF\uF900-\uFDCF\uFDF0-\uFFEF])+|(([a-z]|[\u00A0-\uD7FF\uF900-\uFDCF\uFDF0-\uFFEF])+([a-z]+|\d|-|\.{0,1}|_|~|[\u00A0-\uD7FF\uF900-\uFDCF\uFDF0-\uFFEF])?([a-z]|[\u00A0-\uD7FF\uF900-\uFDCF\uFDF0-\uFFEF])))$";
-
-		protected override bool IsValid(PropertyValidatorContext context) {
-			if (context.PropertyValue == null) return true;
-
-			if (!_regex.IsMatch((string)context.PropertyValue)) {
-				return false;
-			}
-
-			return true;
-		}
-
-		public string Expression => _expression;
-
-		private static Regex CreateRegEx() {
-			const RegexOptions options = RegexOptions.Compiled | RegexOptions.IgnoreCase | RegexOptions.ExplicitCapture;
-<<<<<<< HEAD
-#if NET35
-      return new Regex(_expression, options);
-#else
-      return new Regex(_expression, options, TimeSpan.FromSeconds(2.0));
-#endif
-    }
-=======
-			return new Regex(_expression, options, TimeSpan.FromSeconds(2.0));
-		}
-
-		protected override string GetDefaultMessageTemplate() {
-			return Localized(nameof(EmailValidator));
-		}
->>>>>>> 6f524bb7
-	}
-
-	public class AspNetCoreCompatibleEmailValidator : PropertyValidator, IEmailValidator {
-
-		protected override bool IsValid(PropertyValidatorContext context) {
-			var value = context.PropertyValue;
-
-			if (value == null) {
-				return true;
-			}
-
-			if (!(value is string valueAsString)) {
-				return false;
-			}
-
-			// only return true if there is only 1 '@' character
-			// and it is neither the first nor the last character
-			int index = valueAsString.IndexOf('@');
-
-			return
-				index > 0 &&
-				index != valueAsString.Length - 1 &&
-				index == valueAsString.LastIndexOf('@');
-		}
-
-		protected override string GetDefaultMessageTemplate() {
-#pragma warning disable 618
-			return Localized(nameof(EmailValidator));
-#pragma warning restore 618
-		}
-	}
-
-	public interface IEmailValidator {
-	}
-}
+#region License
+// Copyright (c) .NET Foundation and contributors.
+//
+// Licensed under the Apache License, Version 2.0 (the "License");
+// you may not use this file except in compliance with the License.
+// You may obtain a copy of the License at
+//
+// http://www.apache.org/licenses/LICENSE-2.0
+//
+// Unless required by applicable law or agreed to in writing, software
+// distributed under the License is distributed on an "AS IS" BASIS,
+// WITHOUT WARRANTIES OR CONDITIONS OF ANY KIND, either express or implied.
+// See the License for the specific language governing permissions and
+// limitations under the License.
+//
+// The latest version of this file can be found at https://github.com/FluentValidation/FluentValidation
+#endregion
+
+namespace FluentValidation.Validators {
+	using System;
+	using System.Text.RegularExpressions;
+	using Resources;
+
+	/// <summary>
+	/// Defines which mode should be used for email validation.
+	/// </summary>
+	public enum EmailValidationMode {
+		/// <summary>
+		/// Uses a regular expression for email validation. This is the same regex used by the EmailAddressAttribute in .NET 4.x.
+		/// </summary>
+		[Obsolete("Regex-based email validation is not recommended and is no longer supported.")]
+		Net4xRegex,
+
+		/// <summary>
+		/// Uses the simplified ASP.NET Core logic for checking an email address, which just checks for the presence of an @ sign.
+		/// </summary>
+		AspNetCoreCompatible,
+	}
+
+	//Email regex matches the one used in the DataAnnotations EmailAddressAttribute for consistency/parity with DataAnnotations. This is not a fully comprehensive solution, but is "good enough" for most cases.
+	[Obsolete("Regex-based email validation is not recommended and is no longer supported.")]
+	public class EmailValidator : PropertyValidator, IRegularExpressionValidator, IEmailValidator {
+		private static readonly Regex _regex = CreateRegEx();
+
+		const string _expression = @"^((([a-z]|\d|[!#\$%&'\*\+\-\/=\?\^_`{\|}~]|[\u00A0-\uD7FF\uF900-\uFDCF\uFDF0-\uFFEF])+(\.([a-z]|\d|[!#\$%&'\*\+\-\/=\?\^_`{\|}~]|[\u00A0-\uD7FF\uF900-\uFDCF\uFDF0-\uFFEF])+)*)|((\x22)((((\x20|\x09)*(\x0d\x0a))?(\x20|\x09)+)?(([\x01-\x08\x0b\x0c\x0e-\x1f\x7f]|\x21|[\x23-\x5b]|[\x5d-\x7e]|[\u00A0-\uD7FF\uF900-\uFDCF\uFDF0-\uFFEF])|(\\([\x01-\x09\x0b\x0c\x0d-\x7f]|[\u00A0-\uD7FF\uF900-\uFDCF\uFDF0-\uFFEF]))))*(((\x20|\x09)*(\x0d\x0a))?(\x20|\x09)+)?(\x22)))@((([a-z]|\d|[\u00A0-\uD7FF\uF900-\uFDCF\uFDF0-\uFFEF])|(([a-z]|\d|[\u00A0-\uD7FF\uF900-\uFDCF\uFDF0-\uFFEF])([a-z]|\d|-||_|~|[\u00A0-\uD7FF\uF900-\uFDCF\uFDF0-\uFFEF])*([a-z]|\d|[\u00A0-\uD7FF\uF900-\uFDCF\uFDF0-\uFFEF])))\.)+(([a-z]|[\u00A0-\uD7FF\uF900-\uFDCF\uFDF0-\uFFEF])+|(([a-z]|[\u00A0-\uD7FF\uF900-\uFDCF\uFDF0-\uFFEF])+([a-z]+|\d|-|\.{0,1}|_|~|[\u00A0-\uD7FF\uF900-\uFDCF\uFDF0-\uFFEF])?([a-z]|[\u00A0-\uD7FF\uF900-\uFDCF\uFDF0-\uFFEF])))$";
+
+		protected override bool IsValid(PropertyValidatorContext context) {
+			if (context.PropertyValue == null) return true;
+
+			if (!_regex.IsMatch((string)context.PropertyValue)) {
+				return false;
+			}
+
+			return true;
+		}
+
+		public string Expression => _expression;
+
+		private static Regex CreateRegEx() {
+			const RegexOptions options = RegexOptions.Compiled | RegexOptions.IgnoreCase | RegexOptions.ExplicitCapture;
+#if NET35
+      return new Regex(_expression, options);
+#else
+      return new Regex(_expression, options, TimeSpan.FromSeconds(2.0));
+#endif
+		}
+
+		protected override string GetDefaultMessageTemplate() {
+			return Localized(nameof(EmailValidator));
+		}
+	}
+
+	public class AspNetCoreCompatibleEmailValidator : PropertyValidator, IEmailValidator {
+
+		protected override bool IsValid(PropertyValidatorContext context) {
+			var value = context.PropertyValue;
+
+			if (value == null) {
+				return true;
+			}
+
+			if (!(value is string valueAsString)) {
+				return false;
+			}
+
+			// only return true if there is only 1 '@' character
+			// and it is neither the first nor the last character
+			int index = valueAsString.IndexOf('@');
+
+			return
+				index > 0 &&
+				index != valueAsString.Length - 1 &&
+				index == valueAsString.LastIndexOf('@');
+		}
+
+		protected override string GetDefaultMessageTemplate() {
+#pragma warning disable 618
+			return Localized(nameof(EmailValidator));
+#pragma warning restore 618
+		}
+	}
+
+	public interface IEmailValidator {
+	}
+}