--- conflicted
+++ resolved
@@ -1,89 +1,85 @@
-#region License
-// Copyright (c) .NET Foundation and contributors.
-//
-// Licensed under the Apache License, Version 2.0 (the "License");
-// you may not use this file except in compliance with the License.
-// You may obtain a copy of the License at
-//
-// http://www.apache.org/licenses/LICENSE-2.0
-//
-// Unless required by applicable law or agreed to in writing, software
-// distributed under the License is distributed on an "AS IS" BASIS,
-// WITHOUT WARRANTIES OR CONDITIONS OF ANY KIND, either express or implied.
-// See the License for the specific language governing permissions and
-// limitations under the License.
-//
-// The latest version of this file can be found at https://github.com/FluentValidation/FluentValidation
-#endregion
-
-namespace FluentValidation.Validators {
-	using System;
-	using System.Text.RegularExpressions;
-	using Resources;
-
-	public class RegularExpressionValidator : PropertyValidator, IRegularExpressionValidator {
-		readonly Func<object, Regex> _regexFunc;
-
-		public RegularExpressionValidator(string expression) {
-			Expression = expression;
-
-			var regex = CreateRegex(expression);
-			_regexFunc = x => regex;
-		}
-
-		public RegularExpressionValidator(Regex regex) {
-			Expression = regex.ToString();
-			_regexFunc = x => regex;
-		}
-
-		public RegularExpressionValidator(string expression, RegexOptions options) {
-			Expression = expression;
-			var regex = CreateRegex(expression, options);
-			_regexFunc = x => regex;
-		}
-
-		public RegularExpressionValidator(Func<object, string> expressionFunc) {
-			_regexFunc = x => CreateRegex(expressionFunc(x));
-		}
-
-		public RegularExpressionValidator(Func<object, Regex> regexFunc) {
-			_regexFunc = regexFunc;
-		}
-
-		public RegularExpressionValidator(Func<object, string> expression, RegexOptions options) {
-			_regexFunc = x => CreateRegex(expression(x), options);
-		}
-
-		protected override bool IsValid(PropertyValidatorContext context) {
-			var regex = _regexFunc(context.InstanceToValidate);
-
-			if (regex != null && context.PropertyValue != null && !regex.IsMatch((string) context.PropertyValue)) {
-				context.MessageFormatter.AppendArgument("RegularExpression", regex.ToString());
-				return false;
-			}
-			return true;
-		}
-
-		private static Regex CreateRegex(string expression, RegexOptions options=RegexOptions.None) {
-#if NET35
-      return new Regex(expression, options);
-#else
-      return new Regex(expression, options, TimeSpan.FromSeconds(2.0));
-#endif
-    }
-
-<<<<<<< HEAD
-    public string Expression { get; }
-=======
-		public string Expression { get; }
-
-		protected override string GetDefaultMessageTemplate() {
-			return Localized(nameof(RegularExpressionValidator));
-		}
->>>>>>> 6f524bb7
-	}
-
-	public interface IRegularExpressionValidator : IPropertyValidator {
-		string Expression { get; }
-	}
-}
+#region License
+// Copyright (c) .NET Foundation and contributors.
+//
+// Licensed under the Apache License, Version 2.0 (the "License");
+// you may not use this file except in compliance with the License.
+// You may obtain a copy of the License at
+//
+// http://www.apache.org/licenses/LICENSE-2.0
+//
+// Unless required by applicable law or agreed to in writing, software
+// distributed under the License is distributed on an "AS IS" BASIS,
+// WITHOUT WARRANTIES OR CONDITIONS OF ANY KIND, either express or implied.
+// See the License for the specific language governing permissions and
+// limitations under the License.
+//
+// The latest version of this file can be found at https://github.com/FluentValidation/FluentValidation
+#endregion
+
+namespace FluentValidation.Validators {
+	using System;
+	using System.Text.RegularExpressions;
+	using Resources;
+
+	public class RegularExpressionValidator : PropertyValidator, IRegularExpressionValidator {
+		readonly Func<object, Regex> _regexFunc;
+
+		public RegularExpressionValidator(string expression) {
+			Expression = expression;
+
+			var regex = CreateRegex(expression);
+			_regexFunc = x => regex;
+		}
+
+		public RegularExpressionValidator(Regex regex) {
+			Expression = regex.ToString();
+			_regexFunc = x => regex;
+		}
+
+		public RegularExpressionValidator(string expression, RegexOptions options) {
+			Expression = expression;
+			var regex = CreateRegex(expression, options);
+			_regexFunc = x => regex;
+		}
+
+		public RegularExpressionValidator(Func<object, string> expressionFunc) {
+			_regexFunc = x => CreateRegex(expressionFunc(x));
+		}
+
+		public RegularExpressionValidator(Func<object, Regex> regexFunc) {
+			_regexFunc = regexFunc;
+		}
+
+		public RegularExpressionValidator(Func<object, string> expression, RegexOptions options) {
+			_regexFunc = x => CreateRegex(expression(x), options);
+		}
+
+		protected override bool IsValid(PropertyValidatorContext context) {
+			var regex = _regexFunc(context.InstanceToValidate);
+
+			if (regex != null && context.PropertyValue != null && !regex.IsMatch((string) context.PropertyValue)) {
+				context.MessageFormatter.AppendArgument("RegularExpression", regex.ToString());
+				return false;
+			}
+			return true;
+		}
+
+		private static Regex CreateRegex(string expression, RegexOptions options=RegexOptions.None) {
+#if NET35
+      return new Regex(expression, options);
+#else
+      return new Regex(expression, options, TimeSpan.FromSeconds(2.0));
+#endif
+    }
+
+		public string Expression { get; }
+
+		protected override string GetDefaultMessageTemplate() {
+			return Localized(nameof(RegularExpressionValidator));
+		}
+	}
+
+	public interface IRegularExpressionValidator : IPropertyValidator {
+		string Expression { get; }
+	}
+}