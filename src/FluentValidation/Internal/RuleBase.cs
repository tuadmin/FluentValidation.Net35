#region License
// Copyright (c) .NET Foundation and contributors.
//
// Licensed under the Apache License, Version 2.0 (the "License");
// you may not use this file except in compliance with the License.
// You may obtain a copy of the License at
//
// http://www.apache.org/licenses/LICENSE-2.0
//
// Unless required by applicable law or agreed to in writing, software
// distributed under the License is distributed on an "AS IS" BASIS,
// WITHOUT WARRANTIES OR CONDITIONS OF ANY KIND, either express or implied.
// See the License for the specific language governing permissions and
// limitations under the License.
//
// The latest version of this file can be found at https://github.com/FluentValidation/FluentValidation
#endregion

namespace FluentValidation.Internal {
	using System;
	using System.Collections.Generic;
	using System.Linq;
	using System.Linq.Expressions;
	using System.Reflection;
	using System.Threading;
	using System.Threading.Tasks;
	using Results;
	using Validators;

	internal abstract class RuleBase<T, TProperty, TValue> : IValidationRule<T, TValue> {
		private readonly List<RuleComponent<T, TValue>> _components = new();
		private Func<CascadeMode> _cascadeModeThunk;
		private string _propertyDisplayName;
		private string _propertyName;
		private Func<ValidationContext<T>, bool> _condition;
		private Func<ValidationContext<T>, CancellationToken, Task<bool>> _asyncCondition;
		private string _displayName;
		private Func<ValidationContext<T>, string> _displayNameFactory;

		public List<RuleComponent<T, TValue>> Components => _components;

		/// <inheritdoc />
		IEnumerable<IRuleComponent> IValidationRule.Components =>
#if NET35
			_components.Cast<IRuleComponent>();
#else
			_components;
#endif

		/// <summary>
		/// Condition for all validators in this rule.
		/// </summary>
		internal Func<ValidationContext<T>, bool> Condition => _condition;

		/// <summary>
		/// Asynchronous condition for all validators in this rule.
		/// </summary>
		internal Func<ValidationContext<T>, CancellationToken, Task<bool>> AsyncCondition => _asyncCondition;

		/// <summary>
		/// Property associated with this rule.
		/// </summary>
		public MemberInfo Member { get; }

		/// <summary>
		/// Function that can be invoked to retrieve the value of the property.
		/// </summary>
		public Func<T, TProperty> PropertyFunc { get; }

		/// <summary>
		/// Expression that was used to create the rule.
		/// </summary>
		public LambdaExpression Expression { get; }

		/// <summary>
		/// Sets the display name for the property.
		/// </summary>
		/// <param name="name">The property's display name</param>
		public void SetDisplayName(string name) {
			_displayName = name;
			_displayNameFactory = null;
		}

		/// <summary>
		/// Sets the display name for the property using a function.
		/// </summary>
		/// <param name="factory">The function for building the display name</param>
		public void SetDisplayName(Func<ValidationContext<T>, string> factory) {
			if (factory == null) throw new ArgumentNullException(nameof(factory));
			_displayNameFactory = factory;
			_displayName = null;
		}

		/// <summary>
		/// Rule set that this rule belongs to (if specified)
		/// </summary>
		public string[] RuleSets { get; set; }

		/// <summary>
		/// The current rule component.
		/// </summary>
		public IRuleComponent<T, TValue> Current => _components.LastOrDefault();

		/// <summary>
		/// Type of the property being validated
		/// </summary>
		public Type TypeToValidate { get; }

		/// <inheritdoc />
		public bool HasCondition => Condition != null;

		/// <inheritdoc />
		public bool HasAsyncCondition => AsyncCondition != null;

		/// <summary>
		/// Cascade mode for this rule.
		/// </summary>
		public CascadeMode CascadeMode {
			get => _cascadeModeThunk();
			set {
#pragma warning disable 618
				_cascadeModeThunk = value == CascadeMode.StopOnFirstFailure
					? () => CascadeMode.Stop
					: () => value;
#pragma warning restore 618
			}
		}

		/// <summary>
		/// Creates a new property rule.
		/// </summary>
		/// <param name="member">Property</param>
		/// <param name="propertyFunc">Function to get the property value</param>
		/// <param name="expression">Lambda expression used to create the rule</param>
		/// <param name="cascadeModeThunk">Function to get the cascade mode.</param>
		/// <param name="typeToValidate">Type to validate</param>
		public RuleBase(MemberInfo member, Func<T, TProperty> propertyFunc, LambdaExpression expression, Func<CascadeMode> cascadeModeThunk, Type typeToValidate) {
			Member = member;
			PropertyFunc = propertyFunc;
			Expression = expression;
			TypeToValidate = typeToValidate;
			_cascadeModeThunk = cascadeModeThunk;

			var containerType = typeof(T);
			PropertyName = ValidatorOptions.Global.PropertyNameResolver(containerType, member, expression);
			_displayNameFactory = context => ValidatorOptions.Global.DisplayNameResolver(containerType, member, expression);
		}

		public void AddValidator(IPropertyValidator<T, TValue> validator) {
			var component = new RuleComponent<T, TValue>(validator);
			_components.Add(component);
		}

		public void AddAsyncValidator(IAsyncPropertyValidator<T, TValue> asyncValidator, IPropertyValidator<T, TValue> fallback = null) {
			var component = new RuleComponent<T, TValue>(asyncValidator, fallback);
			_components.Add(component);
		}

		// /// <summary>
		// /// Replaces a validator in this rule. Used to wrap validators.
		// /// </summary>
		// public void Replace(PropertyValidatorOptions<T,TValue> original, PropertyValidatorOptions<T,TValue> newValidator) {
		// 	var index = _validators.IndexOf(original);
		//
		// 	if (index > -1) {
		// 		_validators[index] = newValidator;
		// 	}
		// }

		// /// <summary>
		// /// Remove a validator in this rule.
		// /// </summary>
		// public void Remove(PropertyValidatorOptions<T,TValue> original) {
		// 	_validators.Remove(original);
		// }

		/// <summary>
		/// Clear all validators from this rule.
		/// </summary>
		public void ClearValidators() {
			_components.Clear();
		}

		/// <summary>
		/// Returns the property name for the property being validated.
		/// Returns null if it is not a property being validated (eg a method call)
		/// </summary>
		public string PropertyName {
			get { return _propertyName; }
			set {
				_propertyName = value;
				_propertyDisplayName = _propertyName.SplitPascalCase();
			}
		}

		/// <summary>
		/// Allows custom creation of an error message
		/// </summary>
<<<<<<< HEAD
		public Func<MessageBuilderContext<T, TValue>, string> MessageBuilder { get; set; }

		//TODO: Make this the default version of MessageBuilder for FV 11.
		Func<IMessageBuilderContext<T, TValue>, string> IValidationRuleConfigurable<T, TValue>.MessageBuilder {
			set => MessageBuilder =
#if NET35
				new Func<MessageBuilderContext<T, TValue>, string>(ctx=>value?.Invoke(ctx));
#else
				value;
#endif
		}
=======
		public Func<IMessageBuilderContext<T, TValue>, string> MessageBuilder { get; set; }
>>>>>>> 3ac7d18b

		/// <summary>
		/// Dependent rules
		/// </summary>
		internal List<IValidationRuleInternal<T>> DependentRules { get; private protected set; }

		IEnumerable<IValidationRule> IValidationRule.DependentRules =>
#if NET35
			DependentRules?.Cast<IValidationRule>();
#else
			DependentRules;
#endif

		string IValidationRule.GetDisplayName(IValidationContext context) =>
			GetDisplayName(context != null ? ValidationContext<T>.GetFromNonGenericContext(context) : null);

		/// <summary>
		/// Display name for the property.
		/// </summary>
		public string GetDisplayName(ValidationContext<T> context)
			=> _displayNameFactory?.Invoke(context) ?? _displayName ?? _propertyDisplayName;

		/// <summary>
		/// Applies a condition to the rule
		/// </summary>
		/// <param name="predicate"></param>
		/// <param name="applyConditionTo"></param>
		public void ApplyCondition(Func<ValidationContext<T>, bool> predicate, ApplyConditionTo applyConditionTo = ApplyConditionTo.AllValidators) {
			// Default behaviour for When/Unless as of v1.3 is to apply the condition to all previous validators in the chain.
			if (applyConditionTo == ApplyConditionTo.AllValidators) {
				foreach (var validator in _components) {
					validator.ApplyCondition(predicate);
				}

				if (DependentRules != null) {
					foreach (var dependentRule in DependentRules) {
						dependentRule.ApplyCondition(predicate, applyConditionTo);
					}
				}
			}
			else {
				Current.ApplyCondition(predicate);
			}
		}

		/// <summary>
		/// Applies the condition to the rule asynchronously
		/// </summary>
		/// <param name="predicate"></param>
		/// <param name="applyConditionTo"></param>
		public void ApplyAsyncCondition(Func<ValidationContext<T>, CancellationToken, Task<bool>> predicate, ApplyConditionTo applyConditionTo = ApplyConditionTo.AllValidators) {
			// Default behaviour for When/Unless as of v1.3 is to apply the condition to all previous validators in the chain.
			if (applyConditionTo == ApplyConditionTo.AllValidators) {
				foreach (var validator in _components) {
					validator.ApplyAsyncCondition(predicate);
				}

				if (DependentRules != null) {
					foreach (var dependentRule in DependentRules) {
						dependentRule.ApplyAsyncCondition(predicate, applyConditionTo);
					}
				}
			}
			else {
				Current.ApplyAsyncCondition(predicate);
			}
		}

		public void ApplySharedCondition(Func<ValidationContext<T>, bool> condition) {
			if (_condition == null) {
				_condition = condition;
			}
			else {
				var original = _condition;
				_condition = ctx => condition(ctx) && original(ctx);
			}
		}

		public void ApplySharedAsyncCondition(Func<ValidationContext<T>, CancellationToken, Task<bool>> condition) {
			if (_asyncCondition == null) {
				_asyncCondition = condition;
			}
			else {
				var original = _asyncCondition;
				_asyncCondition = async (ctx, ct) => await condition(ctx, ct) && await original(ctx, ct);
			}
		}

		object IValidationRule<T>.GetPropertyValue(T instance) => PropertyFunc(instance);

		/// <summary>
		/// Prepares the <see cref="MessageFormatter"/> of <paramref name="context"/> for an upcoming <see cref="ValidationFailure"/>.
		/// </summary>
		/// <param name="context">The validator context</param>
		/// <param name="value">Property value.</param>
		protected void PrepareMessageFormatterForValidationError(ValidationContext<T> context, TValue value) {
			context.MessageFormatter.AppendPropertyName(context.DisplayName);
			context.MessageFormatter.AppendPropertyValue(value);

			// If there's a collection index cached in the root context data then add it
			// to the message formatter. This happens when a child validator is executed
			// as part of a call to RuleForEach. Usually parameters are not flowed through to
			// child validators, but we make an exception for collection indices.
			if (context.RootContextData.TryGetValue("__FV_CollectionIndex", out var index)) {
				// If our property validator has explicitly added a placeholder for the collection index
				// don't overwrite it with the cached version.
				if (!context.MessageFormatter.PlaceholderValues.ContainsKey("CollectionIndex")) {
					context.MessageFormatter.AppendArgument("CollectionIndex", index);
				}
			}
		}

		/// <summary>
		/// Creates an error validation result for this validator.
		/// </summary>
		/// <param name="context">The validator context</param>
		/// <param name="value">The property value</param>
		/// <param name="component">The current rule component.</param>
		/// <returns>Returns an error validation result.</returns>
		protected ValidationFailure CreateValidationError(ValidationContext<T> context, TValue value, RuleComponent<T, TValue> component) {
			var error = MessageBuilder != null
				? MessageBuilder(new MessageBuilderContext<T, TValue>(context, value, component))
				: component.GetErrorMessage(context, value);

			var failure = new ValidationFailure(context.PropertyName, error, value);

			failure.FormattedMessagePlaceholderValues = new Dictionary<string, object>(context.MessageFormatter.PlaceholderValues);
			failure.ErrorCode = component.ErrorCode ?? ValidatorOptions.Global.ErrorCodeResolver(component.Validator);

			failure.Severity = component.SeverityProvider != null
				? component.SeverityProvider(context, value)
				: ValidatorOptions.Global.Severity;

			if (component.CustomStateProvider != null) {
				failure.CustomState = component.CustomStateProvider(context, value);
			}

			return failure;
		}
	}
}
<|MERGE_RESOLUTION|>--- conflicted
+++ resolved
@@ -1,354 +1,340 @@
-#region License
-// Copyright (c) .NET Foundation and contributors.
-//
-// Licensed under the Apache License, Version 2.0 (the "License");
-// you may not use this file except in compliance with the License.
-// You may obtain a copy of the License at
-//
-// http://www.apache.org/licenses/LICENSE-2.0
-//
-// Unless required by applicable law or agreed to in writing, software
-// distributed under the License is distributed on an "AS IS" BASIS,
-// WITHOUT WARRANTIES OR CONDITIONS OF ANY KIND, either express or implied.
-// See the License for the specific language governing permissions and
-// limitations under the License.
-//
-// The latest version of this file can be found at https://github.com/FluentValidation/FluentValidation
-#endregion
-
-namespace FluentValidation.Internal {
-	using System;
-	using System.Collections.Generic;
-	using System.Linq;
-	using System.Linq.Expressions;
-	using System.Reflection;
-	using System.Threading;
-	using System.Threading.Tasks;
-	using Results;
-	using Validators;
-
-	internal abstract class RuleBase<T, TProperty, TValue> : IValidationRule<T, TValue> {
-		private readonly List<RuleComponent<T, TValue>> _components = new();
-		private Func<CascadeMode> _cascadeModeThunk;
-		private string _propertyDisplayName;
-		private string _propertyName;
-		private Func<ValidationContext<T>, bool> _condition;
-		private Func<ValidationContext<T>, CancellationToken, Task<bool>> _asyncCondition;
-		private string _displayName;
-		private Func<ValidationContext<T>, string> _displayNameFactory;
-
-		public List<RuleComponent<T, TValue>> Components => _components;
-
-		/// <inheritdoc />
-		IEnumerable<IRuleComponent> IValidationRule.Components =>
-#if NET35
-			_components.Cast<IRuleComponent>();
-#else
-			_components;
-#endif
-
-		/// <summary>
-		/// Condition for all validators in this rule.
-		/// </summary>
-		internal Func<ValidationContext<T>, bool> Condition => _condition;
-
-		/// <summary>
-		/// Asynchronous condition for all validators in this rule.
-		/// </summary>
-		internal Func<ValidationContext<T>, CancellationToken, Task<bool>> AsyncCondition => _asyncCondition;
-
-		/// <summary>
-		/// Property associated with this rule.
-		/// </summary>
-		public MemberInfo Member { get; }
-
-		/// <summary>
-		/// Function that can be invoked to retrieve the value of the property.
-		/// </summary>
-		public Func<T, TProperty> PropertyFunc { get; }
-
-		/// <summary>
-		/// Expression that was used to create the rule.
-		/// </summary>
-		public LambdaExpression Expression { get; }
-
-		/// <summary>
-		/// Sets the display name for the property.
-		/// </summary>
-		/// <param name="name">The property's display name</param>
-		public void SetDisplayName(string name) {
-			_displayName = name;
-			_displayNameFactory = null;
-		}
-
-		/// <summary>
-		/// Sets the display name for the property using a function.
-		/// </summary>
-		/// <param name="factory">The function for building the display name</param>
-		public void SetDisplayName(Func<ValidationContext<T>, string> factory) {
-			if (factory == null) throw new ArgumentNullException(nameof(factory));
-			_displayNameFactory = factory;
-			_displayName = null;
-		}
-
-		/// <summary>
-		/// Rule set that this rule belongs to (if specified)
-		/// </summary>
-		public string[] RuleSets { get; set; }
-
-		/// <summary>
-		/// The current rule component.
-		/// </summary>
-		public IRuleComponent<T, TValue> Current => _components.LastOrDefault();
-
-		/// <summary>
-		/// Type of the property being validated
-		/// </summary>
-		public Type TypeToValidate { get; }
-
-		/// <inheritdoc />
-		public bool HasCondition => Condition != null;
-
-		/// <inheritdoc />
-		public bool HasAsyncCondition => AsyncCondition != null;
-
-		/// <summary>
-		/// Cascade mode for this rule.
-		/// </summary>
-		public CascadeMode CascadeMode {
-			get => _cascadeModeThunk();
-			set {
-#pragma warning disable 618
-				_cascadeModeThunk = value == CascadeMode.StopOnFirstFailure
-					? () => CascadeMode.Stop
-					: () => value;
-#pragma warning restore 618
-			}
-		}
-
-		/// <summary>
-		/// Creates a new property rule.
-		/// </summary>
-		/// <param name="member">Property</param>
-		/// <param name="propertyFunc">Function to get the property value</param>
-		/// <param name="expression">Lambda expression used to create the rule</param>
-		/// <param name="cascadeModeThunk">Function to get the cascade mode.</param>
-		/// <param name="typeToValidate">Type to validate</param>
-		public RuleBase(MemberInfo member, Func<T, TProperty> propertyFunc, LambdaExpression expression, Func<CascadeMode> cascadeModeThunk, Type typeToValidate) {
-			Member = member;
-			PropertyFunc = propertyFunc;
-			Expression = expression;
-			TypeToValidate = typeToValidate;
-			_cascadeModeThunk = cascadeModeThunk;
-
-			var containerType = typeof(T);
-			PropertyName = ValidatorOptions.Global.PropertyNameResolver(containerType, member, expression);
-			_displayNameFactory = context => ValidatorOptions.Global.DisplayNameResolver(containerType, member, expression);
-		}
-
-		public void AddValidator(IPropertyValidator<T, TValue> validator) {
-			var component = new RuleComponent<T, TValue>(validator);
-			_components.Add(component);
-		}
-
-		public void AddAsyncValidator(IAsyncPropertyValidator<T, TValue> asyncValidator, IPropertyValidator<T, TValue> fallback = null) {
-			var component = new RuleComponent<T, TValue>(asyncValidator, fallback);
-			_components.Add(component);
-		}
-
-		// /// <summary>
-		// /// Replaces a validator in this rule. Used to wrap validators.
-		// /// </summary>
-		// public void Replace(PropertyValidatorOptions<T,TValue> original, PropertyValidatorOptions<T,TValue> newValidator) {
-		// 	var index = _validators.IndexOf(original);
-		//
-		// 	if (index > -1) {
-		// 		_validators[index] = newValidator;
-		// 	}
-		// }
-
-		// /// <summary>
-		// /// Remove a validator in this rule.
-		// /// </summary>
-		// public void Remove(PropertyValidatorOptions<T,TValue> original) {
-		// 	_validators.Remove(original);
-		// }
-
-		/// <summary>
-		/// Clear all validators from this rule.
-		/// </summary>
-		public void ClearValidators() {
-			_components.Clear();
-		}
-
-		/// <summary>
-		/// Returns the property name for the property being validated.
-		/// Returns null if it is not a property being validated (eg a method call)
-		/// </summary>
-		public string PropertyName {
-			get { return _propertyName; }
-			set {
-				_propertyName = value;
-				_propertyDisplayName = _propertyName.SplitPascalCase();
-			}
-		}
-
-		/// <summary>
-		/// Allows custom creation of an error message
-		/// </summary>
-<<<<<<< HEAD
-		public Func<MessageBuilderContext<T, TValue>, string> MessageBuilder { get; set; }
-
-		//TODO: Make this the default version of MessageBuilder for FV 11.
-		Func<IMessageBuilderContext<T, TValue>, string> IValidationRuleConfigurable<T, TValue>.MessageBuilder {
-			set => MessageBuilder =
-#if NET35
-				new Func<MessageBuilderContext<T, TValue>, string>(ctx=>value?.Invoke(ctx));
-#else
-				value;
-#endif
-		}
-=======
-		public Func<IMessageBuilderContext<T, TValue>, string> MessageBuilder { get; set; }
->>>>>>> 3ac7d18b
-
-		/// <summary>
-		/// Dependent rules
-		/// </summary>
-		internal List<IValidationRuleInternal<T>> DependentRules { get; private protected set; }
-
-		IEnumerable<IValidationRule> IValidationRule.DependentRules =>
-#if NET35
-			DependentRules?.Cast<IValidationRule>();
-#else
-			DependentRules;
-#endif
-
-		string IValidationRule.GetDisplayName(IValidationContext context) =>
-			GetDisplayName(context != null ? ValidationContext<T>.GetFromNonGenericContext(context) : null);
-
-		/// <summary>
-		/// Display name for the property.
-		/// </summary>
-		public string GetDisplayName(ValidationContext<T> context)
-			=> _displayNameFactory?.Invoke(context) ?? _displayName ?? _propertyDisplayName;
-
-		/// <summary>
-		/// Applies a condition to the rule
-		/// </summary>
-		/// <param name="predicate"></param>
-		/// <param name="applyConditionTo"></param>
-		public void ApplyCondition(Func<ValidationContext<T>, bool> predicate, ApplyConditionTo applyConditionTo = ApplyConditionTo.AllValidators) {
-			// Default behaviour for When/Unless as of v1.3 is to apply the condition to all previous validators in the chain.
-			if (applyConditionTo == ApplyConditionTo.AllValidators) {
-				foreach (var validator in _components) {
-					validator.ApplyCondition(predicate);
-				}
-
-				if (DependentRules != null) {
-					foreach (var dependentRule in DependentRules) {
-						dependentRule.ApplyCondition(predicate, applyConditionTo);
-					}
-				}
-			}
-			else {
-				Current.ApplyCondition(predicate);
-			}
-		}
-
-		/// <summary>
-		/// Applies the condition to the rule asynchronously
-		/// </summary>
-		/// <param name="predicate"></param>
-		/// <param name="applyConditionTo"></param>
-		public void ApplyAsyncCondition(Func<ValidationContext<T>, CancellationToken, Task<bool>> predicate, ApplyConditionTo applyConditionTo = ApplyConditionTo.AllValidators) {
-			// Default behaviour for When/Unless as of v1.3 is to apply the condition to all previous validators in the chain.
-			if (applyConditionTo == ApplyConditionTo.AllValidators) {
-				foreach (var validator in _components) {
-					validator.ApplyAsyncCondition(predicate);
-				}
-
-				if (DependentRules != null) {
-					foreach (var dependentRule in DependentRules) {
-						dependentRule.ApplyAsyncCondition(predicate, applyConditionTo);
-					}
-				}
-			}
-			else {
-				Current.ApplyAsyncCondition(predicate);
-			}
-		}
-
-		public void ApplySharedCondition(Func<ValidationContext<T>, bool> condition) {
-			if (_condition == null) {
-				_condition = condition;
-			}
-			else {
-				var original = _condition;
-				_condition = ctx => condition(ctx) && original(ctx);
-			}
-		}
-
-		public void ApplySharedAsyncCondition(Func<ValidationContext<T>, CancellationToken, Task<bool>> condition) {
-			if (_asyncCondition == null) {
-				_asyncCondition = condition;
-			}
-			else {
-				var original = _asyncCondition;
-				_asyncCondition = async (ctx, ct) => await condition(ctx, ct) && await original(ctx, ct);
-			}
-		}
-
-		object IValidationRule<T>.GetPropertyValue(T instance) => PropertyFunc(instance);
-
-		/// <summary>
-		/// Prepares the <see cref="MessageFormatter"/> of <paramref name="context"/> for an upcoming <see cref="ValidationFailure"/>.
-		/// </summary>
-		/// <param name="context">The validator context</param>
-		/// <param name="value">Property value.</param>
-		protected void PrepareMessageFormatterForValidationError(ValidationContext<T> context, TValue value) {
-			context.MessageFormatter.AppendPropertyName(context.DisplayName);
-			context.MessageFormatter.AppendPropertyValue(value);
-
-			// If there's a collection index cached in the root context data then add it
-			// to the message formatter. This happens when a child validator is executed
-			// as part of a call to RuleForEach. Usually parameters are not flowed through to
-			// child validators, but we make an exception for collection indices.
-			if (context.RootContextData.TryGetValue("__FV_CollectionIndex", out var index)) {
-				// If our property validator has explicitly added a placeholder for the collection index
-				// don't overwrite it with the cached version.
-				if (!context.MessageFormatter.PlaceholderValues.ContainsKey("CollectionIndex")) {
-					context.MessageFormatter.AppendArgument("CollectionIndex", index);
-				}
-			}
-		}
-
-		/// <summary>
-		/// Creates an error validation result for this validator.
-		/// </summary>
-		/// <param name="context">The validator context</param>
-		/// <param name="value">The property value</param>
-		/// <param name="component">The current rule component.</param>
-		/// <returns>Returns an error validation result.</returns>
-		protected ValidationFailure CreateValidationError(ValidationContext<T> context, TValue value, RuleComponent<T, TValue> component) {
-			var error = MessageBuilder != null
-				? MessageBuilder(new MessageBuilderContext<T, TValue>(context, value, component))
-				: component.GetErrorMessage(context, value);
-
-			var failure = new ValidationFailure(context.PropertyName, error, value);
-
-			failure.FormattedMessagePlaceholderValues = new Dictionary<string, object>(context.MessageFormatter.PlaceholderValues);
-			failure.ErrorCode = component.ErrorCode ?? ValidatorOptions.Global.ErrorCodeResolver(component.Validator);
-
-			failure.Severity = component.SeverityProvider != null
-				? component.SeverityProvider(context, value)
-				: ValidatorOptions.Global.Severity;
-
-			if (component.CustomStateProvider != null) {
-				failure.CustomState = component.CustomStateProvider(context, value);
-			}
-
-			return failure;
-		}
-	}
-}
+#region License
+// Copyright (c) .NET Foundation and contributors.
+//
+// Licensed under the Apache License, Version 2.0 (the "License");
+// you may not use this file except in compliance with the License.
+// You may obtain a copy of the License at
+//
+// http://www.apache.org/licenses/LICENSE-2.0
+//
+// Unless required by applicable law or agreed to in writing, software
+// distributed under the License is distributed on an "AS IS" BASIS,
+// WITHOUT WARRANTIES OR CONDITIONS OF ANY KIND, either express or implied.
+// See the License for the specific language governing permissions and
+// limitations under the License.
+//
+// The latest version of this file can be found at https://github.com/FluentValidation/FluentValidation
+#endregion
+
+namespace FluentValidation.Internal {
+	using System;
+	using System.Collections.Generic;
+	using System.Linq;
+	using System.Linq.Expressions;
+	using System.Reflection;
+	using System.Threading;
+	using System.Threading.Tasks;
+	using Results;
+	using Validators;
+
+	internal abstract class RuleBase<T, TProperty, TValue> : IValidationRule<T, TValue> {
+		private readonly List<RuleComponent<T, TValue>> _components = new();
+		private Func<CascadeMode> _cascadeModeThunk;
+		private string _propertyDisplayName;
+		private string _propertyName;
+		private Func<ValidationContext<T>, bool> _condition;
+		private Func<ValidationContext<T>, CancellationToken, Task<bool>> _asyncCondition;
+		private string _displayName;
+		private Func<ValidationContext<T>, string> _displayNameFactory;
+
+		public List<RuleComponent<T, TValue>> Components => _components;
+
+		/// <inheritdoc />
+		IEnumerable<IRuleComponent> IValidationRule.Components =>
+#if NET35
+			_components.Cast<IRuleComponent>();
+#else
+			_components;
+#endif
+
+		/// <summary>
+		/// Condition for all validators in this rule.
+		/// </summary>
+		internal Func<ValidationContext<T>, bool> Condition => _condition;
+
+		/// <summary>
+		/// Asynchronous condition for all validators in this rule.
+		/// </summary>
+		internal Func<ValidationContext<T>, CancellationToken, Task<bool>> AsyncCondition => _asyncCondition;
+
+		/// <summary>
+		/// Property associated with this rule.
+		/// </summary>
+		public MemberInfo Member { get; }
+
+		/// <summary>
+		/// Function that can be invoked to retrieve the value of the property.
+		/// </summary>
+		public Func<T, TProperty> PropertyFunc { get; }
+
+		/// <summary>
+		/// Expression that was used to create the rule.
+		/// </summary>
+		public LambdaExpression Expression { get; }
+
+		/// <summary>
+		/// Sets the display name for the property.
+		/// </summary>
+		/// <param name="name">The property's display name</param>
+		public void SetDisplayName(string name) {
+			_displayName = name;
+			_displayNameFactory = null;
+		}
+
+		/// <summary>
+		/// Sets the display name for the property using a function.
+		/// </summary>
+		/// <param name="factory">The function for building the display name</param>
+		public void SetDisplayName(Func<ValidationContext<T>, string> factory) {
+			if (factory == null) throw new ArgumentNullException(nameof(factory));
+			_displayNameFactory = factory;
+			_displayName = null;
+		}
+
+		/// <summary>
+		/// Rule set that this rule belongs to (if specified)
+		/// </summary>
+		public string[] RuleSets { get; set; }
+
+		/// <summary>
+		/// The current rule component.
+		/// </summary>
+		public IRuleComponent<T, TValue> Current => _components.LastOrDefault();
+
+		/// <summary>
+		/// Type of the property being validated
+		/// </summary>
+		public Type TypeToValidate { get; }
+
+		/// <inheritdoc />
+		public bool HasCondition => Condition != null;
+
+		/// <inheritdoc />
+		public bool HasAsyncCondition => AsyncCondition != null;
+
+		/// <summary>
+		/// Cascade mode for this rule.
+		/// </summary>
+		public CascadeMode CascadeMode {
+			get => _cascadeModeThunk();
+			set {
+#pragma warning disable 618
+				_cascadeModeThunk = value == CascadeMode.StopOnFirstFailure
+					? () => CascadeMode.Stop
+					: () => value;
+#pragma warning restore 618
+			}
+		}
+
+		/// <summary>
+		/// Creates a new property rule.
+		/// </summary>
+		/// <param name="member">Property</param>
+		/// <param name="propertyFunc">Function to get the property value</param>
+		/// <param name="expression">Lambda expression used to create the rule</param>
+		/// <param name="cascadeModeThunk">Function to get the cascade mode.</param>
+		/// <param name="typeToValidate">Type to validate</param>
+		public RuleBase(MemberInfo member, Func<T, TProperty> propertyFunc, LambdaExpression expression, Func<CascadeMode> cascadeModeThunk, Type typeToValidate) {
+			Member = member;
+			PropertyFunc = propertyFunc;
+			Expression = expression;
+			TypeToValidate = typeToValidate;
+			_cascadeModeThunk = cascadeModeThunk;
+
+			var containerType = typeof(T);
+			PropertyName = ValidatorOptions.Global.PropertyNameResolver(containerType, member, expression);
+			_displayNameFactory = context => ValidatorOptions.Global.DisplayNameResolver(containerType, member, expression);
+		}
+
+		public void AddValidator(IPropertyValidator<T, TValue> validator) {
+			var component = new RuleComponent<T, TValue>(validator);
+			_components.Add(component);
+		}
+
+		public void AddAsyncValidator(IAsyncPropertyValidator<T, TValue> asyncValidator, IPropertyValidator<T, TValue> fallback = null) {
+			var component = new RuleComponent<T, TValue>(asyncValidator, fallback);
+			_components.Add(component);
+		}
+
+		// /// <summary>
+		// /// Replaces a validator in this rule. Used to wrap validators.
+		// /// </summary>
+		// public void Replace(PropertyValidatorOptions<T,TValue> original, PropertyValidatorOptions<T,TValue> newValidator) {
+		// 	var index = _validators.IndexOf(original);
+		//
+		// 	if (index > -1) {
+		// 		_validators[index] = newValidator;
+		// 	}
+		// }
+
+		// /// <summary>
+		// /// Remove a validator in this rule.
+		// /// </summary>
+		// public void Remove(PropertyValidatorOptions<T,TValue> original) {
+		// 	_validators.Remove(original);
+		// }
+
+		/// <summary>
+		/// Clear all validators from this rule.
+		/// </summary>
+		public void ClearValidators() {
+			_components.Clear();
+		}
+
+		/// <summary>
+		/// Returns the property name for the property being validated.
+		/// Returns null if it is not a property being validated (eg a method call)
+		/// </summary>
+		public string PropertyName {
+			get { return _propertyName; }
+			set {
+				_propertyName = value;
+				_propertyDisplayName = _propertyName.SplitPascalCase();
+			}
+		}
+
+		/// <summary>
+		/// Allows custom creation of an error message
+		/// </summary>
+		public Func<IMessageBuilderContext<T, TValue>, string> MessageBuilder { get; set; }
+
+		/// <summary>
+		/// Dependent rules
+		/// </summary>
+		internal List<IValidationRuleInternal<T>> DependentRules { get; private protected set; }
+
+		IEnumerable<IValidationRule> IValidationRule.DependentRules =>
+#if NET35
+			DependentRules?.Cast<IValidationRule>();
+#else
+			DependentRules;
+#endif
+
+		string IValidationRule.GetDisplayName(IValidationContext context) =>
+			GetDisplayName(context != null ? ValidationContext<T>.GetFromNonGenericContext(context) : null);
+
+		/// <summary>
+		/// Display name for the property.
+		/// </summary>
+		public string GetDisplayName(ValidationContext<T> context)
+			=> _displayNameFactory?.Invoke(context) ?? _displayName ?? _propertyDisplayName;
+
+		/// <summary>
+		/// Applies a condition to the rule
+		/// </summary>
+		/// <param name="predicate"></param>
+		/// <param name="applyConditionTo"></param>
+		public void ApplyCondition(Func<ValidationContext<T>, bool> predicate, ApplyConditionTo applyConditionTo = ApplyConditionTo.AllValidators) {
+			// Default behaviour for When/Unless as of v1.3 is to apply the condition to all previous validators in the chain.
+			if (applyConditionTo == ApplyConditionTo.AllValidators) {
+				foreach (var validator in _components) {
+					validator.ApplyCondition(predicate);
+				}
+
+				if (DependentRules != null) {
+					foreach (var dependentRule in DependentRules) {
+						dependentRule.ApplyCondition(predicate, applyConditionTo);
+					}
+				}
+			}
+			else {
+				Current.ApplyCondition(predicate);
+			}
+		}
+
+		/// <summary>
+		/// Applies the condition to the rule asynchronously
+		/// </summary>
+		/// <param name="predicate"></param>
+		/// <param name="applyConditionTo"></param>
+		public void ApplyAsyncCondition(Func<ValidationContext<T>, CancellationToken, Task<bool>> predicate, ApplyConditionTo applyConditionTo = ApplyConditionTo.AllValidators) {
+			// Default behaviour for When/Unless as of v1.3 is to apply the condition to all previous validators in the chain.
+			if (applyConditionTo == ApplyConditionTo.AllValidators) {
+				foreach (var validator in _components) {
+					validator.ApplyAsyncCondition(predicate);
+				}
+
+				if (DependentRules != null) {
+					foreach (var dependentRule in DependentRules) {
+						dependentRule.ApplyAsyncCondition(predicate, applyConditionTo);
+					}
+				}
+			}
+			else {
+				Current.ApplyAsyncCondition(predicate);
+			}
+		}
+
+		public void ApplySharedCondition(Func<ValidationContext<T>, bool> condition) {
+			if (_condition == null) {
+				_condition = condition;
+			}
+			else {
+				var original = _condition;
+				_condition = ctx => condition(ctx) && original(ctx);
+			}
+		}
+
+		public void ApplySharedAsyncCondition(Func<ValidationContext<T>, CancellationToken, Task<bool>> condition) {
+			if (_asyncCondition == null) {
+				_asyncCondition = condition;
+			}
+			else {
+				var original = _asyncCondition;
+				_asyncCondition = async (ctx, ct) => await condition(ctx, ct) && await original(ctx, ct);
+			}
+		}
+
+		object IValidationRule<T>.GetPropertyValue(T instance) => PropertyFunc(instance);
+
+		/// <summary>
+		/// Prepares the <see cref="MessageFormatter"/> of <paramref name="context"/> for an upcoming <see cref="ValidationFailure"/>.
+		/// </summary>
+		/// <param name="context">The validator context</param>
+		/// <param name="value">Property value.</param>
+		protected void PrepareMessageFormatterForValidationError(ValidationContext<T> context, TValue value) {
+			context.MessageFormatter.AppendPropertyName(context.DisplayName);
+			context.MessageFormatter.AppendPropertyValue(value);
+
+			// If there's a collection index cached in the root context data then add it
+			// to the message formatter. This happens when a child validator is executed
+			// as part of a call to RuleForEach. Usually parameters are not flowed through to
+			// child validators, but we make an exception for collection indices.
+			if (context.RootContextData.TryGetValue("__FV_CollectionIndex", out var index)) {
+				// If our property validator has explicitly added a placeholder for the collection index
+				// don't overwrite it with the cached version.
+				if (!context.MessageFormatter.PlaceholderValues.ContainsKey("CollectionIndex")) {
+					context.MessageFormatter.AppendArgument("CollectionIndex", index);
+				}
+			}
+		}
+
+		/// <summary>
+		/// Creates an error validation result for this validator.
+		/// </summary>
+		/// <param name="context">The validator context</param>
+		/// <param name="value">The property value</param>
+		/// <param name="component">The current rule component.</param>
+		/// <returns>Returns an error validation result.</returns>
+		protected ValidationFailure CreateValidationError(ValidationContext<T> context, TValue value, RuleComponent<T, TValue> component) {
+			var error = MessageBuilder != null
+				? MessageBuilder(new MessageBuilderContext<T, TValue>(context, value, component))
+				: component.GetErrorMessage(context, value);
+
+			var failure = new ValidationFailure(context.PropertyName, error, value);
+
+			failure.FormattedMessagePlaceholderValues = new Dictionary<string, object>(context.MessageFormatter.PlaceholderValues);
+			failure.ErrorCode = component.ErrorCode ?? ValidatorOptions.Global.ErrorCodeResolver(component.Validator);
+
+			failure.Severity = component.SeverityProvider != null
+				? component.SeverityProvider(context, value)
+				: ValidatorOptions.Global.Severity;
+
+			if (component.CustomStateProvider != null) {
+				failure.CustomState = component.CustomStateProvider(context, value);
+			}
+
+			return failure;
+		}
+	}
+}