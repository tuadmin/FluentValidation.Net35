#region License
// Copyright (c) .NET Foundation and contributors.
//
// Licensed under the Apache License, Version 2.0 (the "License");
// you may not use this file except in compliance with the License.
// You may obtain a copy of the License at
//
// http://www.apache.org/licenses/LICENSE-2.0
//
// Unless required by applicable law or agreed to in writing, software
// distributed under the License is distributed on an "AS IS" BASIS,
// WITHOUT WARRANTIES OR CONDITIONS OF ANY KIND, either express or implied.
// See the License for the specific language governing permissions and
// limitations under the License.
//
// The latest version of this file can be found at https://github.com/FluentValidation/FluentValidation
#endregion

namespace FluentValidation.Results {
	using System;
	using System.Collections.Generic;
	using System.Linq;

	/// <summary>
	/// The result of running a validator
	/// </summary>
	[Serializable]
	public class ValidationResult {
		private readonly List<ValidationFailure> _errors;

		/// <summary>
		/// Whether validation succeeded
		/// </summary>
		public virtual bool IsValid => Errors.Count == 0;

		/// <summary>
		/// A collection of errors
		/// </summary>
		public List<ValidationFailure> Errors => _errors;

		public string[] RuleSetsExecuted { get; internal set; }

		/// <summary>
		/// Creates a new validationResult
		/// </summary>
		public ValidationResult() {
			_errors = new List<ValidationFailure>();
		}

		/// <summary>
		/// Creates a new ValidationResult from a collection of failures
		/// </summary>
		/// <param name="failures">List of <see cref="ValidationFailure"/> which is later available through <see cref="Errors"/>. This list get's copied.</param>
		/// <remarks>
		/// Every caller is responsible for not adding <c>null</c> to the list.
		/// </remarks>
		public ValidationResult(IEnumerable<ValidationFailure> failures) {
			_errors = failures.Where(failure => failure != null).ToList();
		}

		internal ValidationResult(List<ValidationFailure> errors) {
			_errors = errors;
		}

		/// <summary>
		/// Generates a string representation of the error messages separated by new lines.
		/// </summary>
		/// <returns></returns>
		public override string ToString() {
			return ToString(Environment.NewLine);
		}

		/// <summary>
		/// Generates a string representation of the error messages separated by the specified character.
		/// </summary>
		/// <param name="separator">The character to separate the error messages.</param>
		/// <returns></returns>
		public string ToString(string separator) {
<<<<<<< HEAD
			return	string.Join(separator, errors.Select(failure => failure.ErrorMessage).ToArray());
=======
			return	string.Join(separator, _errors.Select(failure => failure.ErrorMessage));
>>>>>>> a490b8f5
		}
	}
}
<|MERGE_RESOLUTION|>--- conflicted
+++ resolved
@@ -1,86 +1,82 @@
-#region License
-// Copyright (c) .NET Foundation and contributors.
-//
-// Licensed under the Apache License, Version 2.0 (the "License");
-// you may not use this file except in compliance with the License.
-// You may obtain a copy of the License at
-//
-// http://www.apache.org/licenses/LICENSE-2.0
-//
-// Unless required by applicable law or agreed to in writing, software
-// distributed under the License is distributed on an "AS IS" BASIS,
-// WITHOUT WARRANTIES OR CONDITIONS OF ANY KIND, either express or implied.
-// See the License for the specific language governing permissions and
-// limitations under the License.
-//
-// The latest version of this file can be found at https://github.com/FluentValidation/FluentValidation
-#endregion
-
-namespace FluentValidation.Results {
-	using System;
-	using System.Collections.Generic;
-	using System.Linq;
-
-	/// <summary>
-	/// The result of running a validator
-	/// </summary>
-	[Serializable]
-	public class ValidationResult {
-		private readonly List<ValidationFailure> _errors;
-
-		/// <summary>
-		/// Whether validation succeeded
-		/// </summary>
-		public virtual bool IsValid => Errors.Count == 0;
-
-		/// <summary>
-		/// A collection of errors
-		/// </summary>
-		public List<ValidationFailure> Errors => _errors;
-
-		public string[] RuleSetsExecuted { get; internal set; }
-
-		/// <summary>
-		/// Creates a new validationResult
-		/// </summary>
-		public ValidationResult() {
-			_errors = new List<ValidationFailure>();
-		}
-
-		/// <summary>
-		/// Creates a new ValidationResult from a collection of failures
-		/// </summary>
-		/// <param name="failures">List of <see cref="ValidationFailure"/> which is later available through <see cref="Errors"/>. This list get's copied.</param>
-		/// <remarks>
-		/// Every caller is responsible for not adding <c>null</c> to the list.
-		/// </remarks>
-		public ValidationResult(IEnumerable<ValidationFailure> failures) {
-			_errors = failures.Where(failure => failure != null).ToList();
-		}
-
-		internal ValidationResult(List<ValidationFailure> errors) {
-			_errors = errors;
-		}
-
-		/// <summary>
-		/// Generates a string representation of the error messages separated by new lines.
-		/// </summary>
-		/// <returns></returns>
-		public override string ToString() {
-			return ToString(Environment.NewLine);
-		}
-
-		/// <summary>
-		/// Generates a string representation of the error messages separated by the specified character.
-		/// </summary>
-		/// <param name="separator">The character to separate the error messages.</param>
-		/// <returns></returns>
-		public string ToString(string separator) {
-<<<<<<< HEAD
-			return	string.Join(separator, errors.Select(failure => failure.ErrorMessage).ToArray());
-=======
-			return	string.Join(separator, _errors.Select(failure => failure.ErrorMessage));
->>>>>>> a490b8f5
-		}
-	}
-}
+#region License
+// Copyright (c) .NET Foundation and contributors.
+//
+// Licensed under the Apache License, Version 2.0 (the "License");
+// you may not use this file except in compliance with the License.
+// You may obtain a copy of the License at
+//
+// http://www.apache.org/licenses/LICENSE-2.0
+//
+// Unless required by applicable law or agreed to in writing, software
+// distributed under the License is distributed on an "AS IS" BASIS,
+// WITHOUT WARRANTIES OR CONDITIONS OF ANY KIND, either express or implied.
+// See the License for the specific language governing permissions and
+// limitations under the License.
+//
+// The latest version of this file can be found at https://github.com/FluentValidation/FluentValidation
+#endregion
+
+namespace FluentValidation.Results {
+	using System;
+	using System.Collections.Generic;
+	using System.Linq;
+
+	/// <summary>
+	/// The result of running a validator
+	/// </summary>
+	[Serializable]
+	public class ValidationResult {
+		private readonly List<ValidationFailure> _errors;
+
+		/// <summary>
+		/// Whether validation succeeded
+		/// </summary>
+		public virtual bool IsValid => Errors.Count == 0;
+
+		/// <summary>
+		/// A collection of errors
+		/// </summary>
+		public List<ValidationFailure> Errors => _errors;
+
+		public string[] RuleSetsExecuted { get; internal set; }
+
+		/// <summary>
+		/// Creates a new validationResult
+		/// </summary>
+		public ValidationResult() {
+			_errors = new List<ValidationFailure>();
+		}
+
+		/// <summary>
+		/// Creates a new ValidationResult from a collection of failures
+		/// </summary>
+		/// <param name="failures">List of <see cref="ValidationFailure"/> which is later available through <see cref="Errors"/>. This list get's copied.</param>
+		/// <remarks>
+		/// Every caller is responsible for not adding <c>null</c> to the list.
+		/// </remarks>
+		public ValidationResult(IEnumerable<ValidationFailure> failures) {
+			_errors = failures.Where(failure => failure != null).ToList();
+		}
+
+		internal ValidationResult(List<ValidationFailure> errors) {
+			_errors = errors;
+		}
+
+		/// <summary>
+		/// Generates a string representation of the error messages separated by new lines.
+		/// </summary>
+		/// <returns></returns>
+		public override string ToString() {
+			return ToString(Environment.NewLine);
+		}
+
+		/// <summary>
+		/// Generates a string representation of the error messages separated by the specified character.
+		/// </summary>
+		/// <param name="separator">The character to separate the error messages.</param>
+		/// <returns></returns>
+		public string ToString(string separator) {
+			return	string.Join(separator, _errors.Select(failure => failure.ErrorMessage).ToArray());
+		}
+	}
+}