#region License

// Copyright (c) .NET Foundation and contributors.
//
// Licensed under the Apache License, Version 2.0 (the "License");
// You may not use this file except in compliance with the License.
// You may obtain a copy of the License at
//
// http://www.apache.org/licenses/LICENSE-2.0
//
// Unless required by applicable law or agreed to in writing, software
// distributed under the License is distributed on an "AS IS" BASIS,
// WITHOUT WARRANTIES OR CONDITIONS OF ANY KIND, either express or implied.
// See the License for the specific language governing permissions and
// limitations under the License.
//
// The latest version of this file can be found at http://github.com/JeremySkinner/FluentValidation

#endregion

namespace FluentValidation.TestHelper {
	using System;
	using System.Collections.Generic;
	using System.Linq.Expressions;
	using Internal;
	using Results;

	public class TestValidationResult<T> : ValidationResult where T : class {

		public TestValidationResult(ValidationResult validationResult) : base(validationResult.Errors){
			RuleSetsExecuted = validationResult.RuleSetsExecuted;
		}

		public IEnumerable<ValidationFailure> ShouldHaveValidationErrorFor<TProperty>(Expression<Func<T, TProperty>> memberAccessor) {
			string propertyName = ValidatorOptions.Global.PropertyNameResolver(typeof(T), memberAccessor.GetMember(), memberAccessor);
			return ValidationTestExtension.ShouldHaveValidationError(Errors, propertyName, true);
		}

		public void ShouldNotHaveValidationErrorFor<TProperty>(Expression<Func<T, TProperty>> memberAccessor) {
			string propertyName = ValidatorOptions.Global.PropertyNameResolver(typeof(T), memberAccessor.GetMember(), memberAccessor);
			ValidationTestExtension.ShouldNotHaveValidationError(Errors, propertyName, true);
		}

		public IEnumerable<ValidationFailure> ShouldHaveValidationErrorFor(string propertyName) {
			return ValidationTestExtension.ShouldHaveValidationError(Errors, propertyName, false);
		}

		public void ShouldNotHaveValidationErrorFor(string propertyName) {
			ValidationTestExtension.ShouldNotHaveValidationError(Errors, propertyName, false);
		}
<<<<<<< HEAD

		[Obsolete]
		IEnumerable<ValidationFailure> IValidationResultTester.ShouldHaveValidationError(IEnumerable<MemberInfo> properties) {
			var propertyName = properties.Any() ? GetPropertyName(properties) : ValidationTestExtension.MatchAnyFailure;
			return ValidationTestExtension.ShouldHaveValidationError(Errors, propertyName, true);
		}

		[Obsolete]
		void IValidationResultTester.ShouldNotHaveValidationError(IEnumerable<MemberInfo> properties) {
			var propertyName = properties.Any() ? GetPropertyName(properties) : ValidationTestExtension.MatchAnyFailure;
			ValidationTestExtension.ShouldNotHaveValidationError(Errors, propertyName, true);
		}

		[Obsolete]
		private string GetPropertyName(IEnumerable<MemberInfo> properties) {
			var propertiesList = properties.Where(x => x != null).Select(x => x.Name).ToList();

			if (MemberAccessor != null) {
				string memberName = ValidatorOptions.PropertyNameResolver(typeof(T), MemberAccessor.Member, MemberAccessor);

				if (!string.IsNullOrEmpty(memberName)) {
					propertiesList.Insert(0, memberName);
				}
			}

			return string.Join(".", propertiesList.ToArray());
		}
=======
>>>>>>> 8951d481
	}

}
<|MERGE_RESOLUTION|>--- conflicted
+++ resolved
@@ -1,83 +1,53 @@
-#region License
-
-// Copyright (c) .NET Foundation and contributors.
-//
-// Licensed under the Apache License, Version 2.0 (the "License");
-// You may not use this file except in compliance with the License.
-// You may obtain a copy of the License at
-//
-// http://www.apache.org/licenses/LICENSE-2.0
-//
-// Unless required by applicable law or agreed to in writing, software
-// distributed under the License is distributed on an "AS IS" BASIS,
-// WITHOUT WARRANTIES OR CONDITIONS OF ANY KIND, either express or implied.
-// See the License for the specific language governing permissions and
-// limitations under the License.
-//
-// The latest version of this file can be found at http://github.com/JeremySkinner/FluentValidation
-
-#endregion
-
-namespace FluentValidation.TestHelper {
-	using System;
-	using System.Collections.Generic;
-	using System.Linq.Expressions;
-	using Internal;
-	using Results;
-
-	public class TestValidationResult<T> : ValidationResult where T : class {
-
-		public TestValidationResult(ValidationResult validationResult) : base(validationResult.Errors){
-			RuleSetsExecuted = validationResult.RuleSetsExecuted;
-		}
-
-		public IEnumerable<ValidationFailure> ShouldHaveValidationErrorFor<TProperty>(Expression<Func<T, TProperty>> memberAccessor) {
-			string propertyName = ValidatorOptions.Global.PropertyNameResolver(typeof(T), memberAccessor.GetMember(), memberAccessor);
-			return ValidationTestExtension.ShouldHaveValidationError(Errors, propertyName, true);
-		}
-
-		public void ShouldNotHaveValidationErrorFor<TProperty>(Expression<Func<T, TProperty>> memberAccessor) {
-			string propertyName = ValidatorOptions.Global.PropertyNameResolver(typeof(T), memberAccessor.GetMember(), memberAccessor);
-			ValidationTestExtension.ShouldNotHaveValidationError(Errors, propertyName, true);
-		}
-
-		public IEnumerable<ValidationFailure> ShouldHaveValidationErrorFor(string propertyName) {
-			return ValidationTestExtension.ShouldHaveValidationError(Errors, propertyName, false);
-		}
-
-		public void ShouldNotHaveValidationErrorFor(string propertyName) {
-			ValidationTestExtension.ShouldNotHaveValidationError(Errors, propertyName, false);
-		}
-<<<<<<< HEAD
-
-		[Obsolete]
-		IEnumerable<ValidationFailure> IValidationResultTester.ShouldHaveValidationError(IEnumerable<MemberInfo> properties) {
-			var propertyName = properties.Any() ? GetPropertyName(properties) : ValidationTestExtension.MatchAnyFailure;
-			return ValidationTestExtension.ShouldHaveValidationError(Errors, propertyName, true);
-		}
-
-		[Obsolete]
-		void IValidationResultTester.ShouldNotHaveValidationError(IEnumerable<MemberInfo> properties) {
-			var propertyName = properties.Any() ? GetPropertyName(properties) : ValidationTestExtension.MatchAnyFailure;
-			ValidationTestExtension.ShouldNotHaveValidationError(Errors, propertyName, true);
-		}
-
-		[Obsolete]
-		private string GetPropertyName(IEnumerable<MemberInfo> properties) {
-			var propertiesList = properties.Where(x => x != null).Select(x => x.Name).ToList();
-
-			if (MemberAccessor != null) {
-				string memberName = ValidatorOptions.PropertyNameResolver(typeof(T), MemberAccessor.Member, MemberAccessor);
-
-				if (!string.IsNullOrEmpty(memberName)) {
-					propertiesList.Insert(0, memberName);
-				}
-			}
-
-			return string.Join(".", propertiesList.ToArray());
-		}
-=======
->>>>>>> 8951d481
-	}
-
-}
+#region License
+
+// Copyright (c) .NET Foundation and contributors.
+//
+// Licensed under the Apache License, Version 2.0 (the "License");
+// You may not use this file except in compliance with the License.
+// You may obtain a copy of the License at
+//
+// http://www.apache.org/licenses/LICENSE-2.0
+//
+// Unless required by applicable law or agreed to in writing, software
+// distributed under the License is distributed on an "AS IS" BASIS,
+// WITHOUT WARRANTIES OR CONDITIONS OF ANY KIND, either express or implied.
+// See the License for the specific language governing permissions and
+// limitations under the License.
+//
+// The latest version of this file can be found at http://github.com/JeremySkinner/FluentValidation
+
+#endregion
+
+namespace FluentValidation.TestHelper {
+	using System;
+	using System.Collections.Generic;
+	using System.Linq.Expressions;
+	using Internal;
+	using Results;
+
+	public class TestValidationResult<T> : ValidationResult where T : class {
+
+		public TestValidationResult(ValidationResult validationResult) : base(validationResult.Errors){
+			RuleSetsExecuted = validationResult.RuleSetsExecuted;
+		}
+
+		public IEnumerable<ValidationFailure> ShouldHaveValidationErrorFor<TProperty>(Expression<Func<T, TProperty>> memberAccessor) {
+			string propertyName = ValidatorOptions.Global.PropertyNameResolver(typeof(T), memberAccessor.GetMember(), memberAccessor);
+			return ValidationTestExtension.ShouldHaveValidationError(Errors, propertyName, true);
+		}
+
+		public void ShouldNotHaveValidationErrorFor<TProperty>(Expression<Func<T, TProperty>> memberAccessor) {
+			string propertyName = ValidatorOptions.Global.PropertyNameResolver(typeof(T), memberAccessor.GetMember(), memberAccessor);
+			ValidationTestExtension.ShouldNotHaveValidationError(Errors, propertyName, true);
+		}
+
+		public IEnumerable<ValidationFailure> ShouldHaveValidationErrorFor(string propertyName) {
+			return ValidationTestExtension.ShouldHaveValidationError(Errors, propertyName, false);
+		}
+
+		public void ShouldNotHaveValidationErrorFor(string propertyName) {
+			ValidationTestExtension.ShouldNotHaveValidationError(Errors, propertyName, false);
+		}
+	}
+
+}