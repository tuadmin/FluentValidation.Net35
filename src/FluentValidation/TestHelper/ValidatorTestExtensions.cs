--- conflicted
+++ resolved
@@ -1,380 +1,272 @@
-#region License
-// Copyright (c) .NET Foundation and contributors.
-//
-// Licensed under the Apache License, Version 2.0 (the "License");
-// you may not use this file except in compliance with the License.
-// You may obtain a copy of the License at
-//
-// http://www.apache.org/licenses/LICENSE-2.0
-//
-// Unless required by applicable law or agreed to in writing, software
-// distributed under the License is distributed on an "AS IS" BASIS,
-// WITHOUT WARRANTIES OR CONDITIONS OF ANY KIND, either express or implied.
-// See the License for the specific language governing permissions and
-// limitations under the License.
-//
-// The latest version of this file can be found at https://github.com/FluentValidation/FluentValidation
-#endregion
-
-#pragma warning disable 1591
-namespace FluentValidation.TestHelper {
-	using System;
-	using System.Collections;
-	using System.Collections.Generic;
-	using System.Linq;
-	using System.Linq.Expressions;
-	using System.Reflection;
-	using System.Text.RegularExpressions;
-	using System.Threading;
-	using System.Threading.Tasks;
-	using Internal;
-	using Results;
-	using Validators;
-
-	public static class ValidationTestExtension {
-		internal const string MatchAnyFailure = "__FV__ANY";
-<<<<<<< HEAD
-=======
-#pragma warning disable 618
-
-
-		[Obsolete("This method is deprecated and will be removed in version 11. Use the TestValidate method instead. See https://docs.fluentvalidation.net/en/latest/testing.html")]
-		public static IEnumerable<ValidationFailure> ShouldHaveValidationErrorFor<T, TValue>(this IValidator<T> validator,
-			Expression<Func<T, TValue>> expression, TValue value, string ruleSet = null) where T : class, new() {
-			var instanceToValidate = new T();
-
-			var memberAccessor = new MemberAccessor<T, TValue>(expression, true);
-			memberAccessor.Set(instanceToValidate, value);
-
-			var testValidationResult = validator.TestValidate(instanceToValidate, ruleSet);
-			return testValidationResult.ShouldHaveValidationErrorFor(expression);
-		}
-
-		[Obsolete("This method is deprecated and will be removed in version 11. Use the TestValidate method instead. See https://docs.fluentvalidation.net/en/latest/testing.html")]
-		public static IEnumerable<ValidationFailure> ShouldHaveValidationErrorFor<T, TValue>(this IValidator<T> validator, Expression<Func<T, TValue>> expression, T objectToTest, string ruleSet = null) {
-			var value = expression.Compile()(objectToTest);
-			var testValidationResult = validator.TestValidate(objectToTest, ruleSet);
-			return testValidationResult.ShouldHaveValidationErrorFor(expression);
-		}
-
-		[Obsolete("This method is deprecated and will be removed in version 11. Use the TestValidate method instead. See https://docs.fluentvalidation.net/en/latest/testing.html")]
-		public static void ShouldNotHaveValidationErrorFor<T, TValue>(this IValidator<T> validator,
-			Expression<Func<T, TValue>> expression, TValue value, string ruleSet = null) where T : class, new() {
-
-			var instanceToValidate = new T();
-
-			var memberAccessor = new MemberAccessor<T, TValue>(expression, true);
-			memberAccessor.Set(instanceToValidate, value);
-
-			var testValidationResult = validator.TestValidate(instanceToValidate, ruleSet);
-			testValidationResult.ShouldNotHaveValidationErrorFor(expression);
-		}
-
-		[Obsolete("This method is deprecated and will be removed in version 11. Use the TestValidate method instead. See https://docs.fluentvalidation.net/en/latest/testing.html")]
-		public static void ShouldNotHaveValidationErrorFor<T, TValue>(this IValidator<T> validator, Expression<Func<T, TValue>> expression, T objectToTest, string ruleSet = null) {
-			var value = expression.Compile()(objectToTest);
-			var testValidationResult = validator.TestValidate(objectToTest, ruleSet);
-			testValidationResult.ShouldNotHaveValidationErrorFor(expression);
-		}
-
-		[Obsolete("This method is deprecated and will be removed in version 11. Use the TestValidateAsync method instead. See https://docs.fluentvalidation.net/en/latest/testing.html")]
-		public static async Task<IEnumerable<ValidationFailure>> ShouldHaveValidationErrorForAsync<T, TValue>(this IValidator<T> validator,
-			Expression<Func<T, TValue>> expression, TValue value, CancellationToken cancellationToken = default, string ruleSet = null) where T : class, new() {
-			var instanceToValidate = new T();
-
-			var memberAccessor = new MemberAccessor<T, TValue>(expression, true);
-			memberAccessor.Set(instanceToValidate, value);
-
-			var testValidationResult = await validator.TestValidateAsync(instanceToValidate, cancellationToken, ruleSet);
-			return testValidationResult.ShouldHaveValidationErrorFor(expression);
-		}
-
-		[Obsolete("This method is deprecated and will be removed in version 11. Use the TestValidateAsync method instead. See https://docs.fluentvalidation.net/en/latest/testing.html")]
-		public static async Task<IEnumerable<ValidationFailure>> ShouldHaveValidationErrorForAsync<T, TValue>(this IValidator<T> validator, Expression<Func<T, TValue>> expression, T objectToTest, CancellationToken cancellationToken = default, string ruleSet = null) {
-			var value = expression.Compile()(objectToTest);
-			var testValidationResult = await validator.TestValidateAsync(objectToTest, cancellationToken, ruleSet);
-			return testValidationResult.ShouldHaveValidationErrorFor(expression);
-		}
-
-		[Obsolete("This method is deprecated and will be removed in version 11. Use the TestValidateAsync method instead. See https://docs.fluentvalidation.net/en/latest/testing.html")]
-		public static async Task ShouldNotHaveValidationErrorForAsync<T, TValue>(this IValidator<T> validator,
-			Expression<Func<T, TValue>> expression, TValue value, CancellationToken cancellationToken = default, string ruleSet = null) where T : class, new() {
-
-			var instanceToValidate = new T();
-
-			var memberAccessor = new MemberAccessor<T, TValue>(expression, true);
-			memberAccessor.Set(instanceToValidate, value);
-
-			var testValidationResult = await validator.TestValidateAsync(instanceToValidate, cancellationToken, ruleSet);
-			testValidationResult.ShouldNotHaveValidationErrorFor(expression);
-		}
-
-		[Obsolete("This method is deprecated and will be removed in version 11. Use the TestValidateAsync method instead. See https://docs.fluentvalidation.net/en/latest/testing.html")]
-		public static async Task ShouldNotHaveValidationErrorForAsync<T, TValue>(this IValidator<T> validator, Expression<Func<T, TValue>> expression, T objectToTest, CancellationToken cancellationToken = default, string ruleSet = null) {
-			var testValidationResult = await validator.TestValidateAsync(objectToTest, cancellationToken, ruleSet);
-			testValidationResult.ShouldNotHaveValidationErrorFor(expression);
-		}
-#pragma warning restore 618
->>>>>>> 79a50f31
-
-		//TODO: Should ShouldHaveChildValidator be deprecated? It isn't recommended and leads to brittle tests.
-		public static void ShouldHaveChildValidator<T, TProperty>(this IValidator<T> validator, Expression<Func<T, TProperty>> expression, Type childValidatorType) {
-			var descriptor = validator.CreateDescriptor();
-			var expressionMemberName = expression.GetMember()?.Name;
-
-			if (expressionMemberName == null && !expression.IsParameterExpression()) {
-				throw new NotSupportedException("ShouldHaveChildValidator can only be used for simple property expressions. It cannot be used for model-level rules or rules that contain anything other than a property reference.");
-			}
-
-			var matchingValidators =
-				expression.IsParameterExpression() ? GetModelLevelValidators<T>(descriptor) :
-				descriptor.GetValidatorsForMember(expressionMemberName)
-					.Select(x => x.Validator)
-					.ToArray();
-
-
-			matchingValidators = matchingValidators.Concat(GetDependentRules(expressionMemberName, expression, descriptor)).ToArray();
-
-			var childValidatorTypes = matchingValidators.OfType<IChildValidatorAdaptor>().Select(x => x.ValidatorType);
-
-			if (childValidatorTypes.All(x => !childValidatorType.IsAssignableFrom(x))) {
-				var childValidatorNames = childValidatorTypes.Any() ? string.Join(", ", childValidatorTypes.Select(x => x.Name)) : "none";
-				throw new ValidationTestException(string.Format("Expected property '{0}' to have a child validator of type '{1}.'. Instead found '{2}'", expressionMemberName, childValidatorType.Name, childValidatorNames));
-			}
-		}
-
-		private static IEnumerable<IPropertyValidator> GetDependentRules<T, TProperty>(string expressionMemberName, Expression<Func<T, TProperty>> expression, IValidatorDescriptor descriptor) {
-			var member = expression.IsParameterExpression() ? null : expressionMemberName;
-
-			var rules = descriptor.GetRulesForMember(member)
-				.OfType<IValidationRuleInternal<T>>()
-				.SelectMany(x => x.DependentRules ?? Enumerable.Empty<IValidationRuleInternal<T>>())
-				.SelectMany(x => x.Components)
-				.Select(x => x.Validator);
-
-			return rules;
-		}
-
-		private static IPropertyValidator[] GetModelLevelValidators<T>(IValidatorDescriptor descriptor) {
-			var rules = descriptor.GetRulesForMember(null).OfType<IValidationRule<T>>();
-			return rules.Where(x => x.Expression == null || x.Expression.IsParameterExpression())
-				.SelectMany(x => x.Components)
-				.Select(x => x.Validator)
-				.ToArray();
-		}
-
-<<<<<<< HEAD
-=======
-		[Obsolete("Use the overload that takes an Action<ValidationStrategy> instead, which allows the ruleset to be specified inside the delegate.")]
-		public static TestValidationResult<T> TestValidate<T>(this IValidator<T> validator, T objectToTest, string ruleSet) {
-			return validator.TestValidate(objectToTest, options => {
-				if (ruleSet != null) {
-					options.IncludeRuleSets(RulesetValidatorSelector.LegacyRulesetSplit(ruleSet));
-				}
-			});
-		}
-
-		[Obsolete("Use the overload that takes an Action<ValidationStrategy> instead, which allows the ruleset to be specified inside the delegate.")]
-		public static async Task<TestValidationResult<T>> TestValidateAsync<T>(this IValidator<T> validator, T objectToTest, CancellationToken cancellationToken, string ruleSet) {
-			return await validator.TestValidateAsync(objectToTest, options => {
-				if (ruleSet != null) {
-					options.IncludeRuleSets(RulesetValidatorSelector.LegacyRulesetSplit(ruleSet));
-				}
-			}, cancellationToken);
-		}
-
->>>>>>> 79a50f31
-		/// <summary>
-		/// Performs validation, returning a TestValidationResult which allows assertions to be performed.
-		/// </summary>
-		public static TestValidationResult<T> TestValidate<T>(this IValidator<T> validator, T objectToTest, Action<ValidationStrategy<T>> options = null) {
-			options ??= _ => { };
-			ValidationResult validationResult;
-			try {
-				validationResult = validator.Validate(objectToTest, options);
-			}
-			catch (AsyncValidatorInvokedSynchronouslyException ex) {
-				throw new AsyncValidatorInvokedSynchronouslyException(ex.ValidatorType.Name + " contains asynchronous rules - please use the asynchronous test methods instead.");
-			}
-
-			return new TestValidationResult<T>(validationResult);
-		}
-
-		/// <summary>
-		/// Performs async validation, returning a TestValidationResult which allows assertions to be performed.
-		/// </summary>
-		public static async Task<TestValidationResult<T>> TestValidateAsync<T>(this IValidator<T> validator, T objectToTest, Action<ValidationStrategy<T>> options = null, CancellationToken cancellationToken = default) {
-			options ??= _ => { };
-			var validationResult = await validator.ValidateAsync(objectToTest, options, cancellationToken);
-			return new TestValidationResult<T>(validationResult);
-		}
-
-<<<<<<< HEAD
-		public static ITestValidationContinuation ShouldHaveAnyValidationError<T>(this TestValidationResult<T> testValidationResult) where T : class {
-=======
-		public static IEnumerable<ValidationFailure> ShouldHaveAnyValidationError<T>(this TestValidationResult<T> testValidationResult) {
->>>>>>> 79a50f31
-			if (!testValidationResult.Errors.Any())
-				throw new ValidationTestException($"Expected at least one validation error, but none were found.");
-
-			return TestValidationContinuation.Create(testValidationResult.Errors);
-		}
-
-		public static void ShouldNotHaveAnyValidationErrors<T>(this TestValidationResult<T> testValidationResult) {
-			ShouldNotHaveValidationError(testValidationResult.Errors, MatchAnyFailure, true);
-		}
-
-		private static string BuildErrorMessage(ValidationFailure failure, string exceptionMessage, string defaultMessage) {
-      if (exceptionMessage != null && failure != null) {
-        var formattedExceptionMessage = exceptionMessage.Replace("{Code}", failure.ErrorCode)
-          .Replace("{Message}", failure.ErrorMessage)
-          .Replace("{State}", failure.CustomState?.ToString() ?? "")
-          .Replace("{Severity}", failure.Severity.ToString());
-
-        var messageArgumentMatches = Regex.Matches(formattedExceptionMessage, "{MessageArgument:(.*)}");
-        for (var i = 0; i < messageArgumentMatches.Count; i++) {
-          if (failure.FormattedMessagePlaceholderValues.ContainsKey(messageArgumentMatches[i].Groups[1].Value)) {
-            formattedExceptionMessage = formattedExceptionMessage.Replace(messageArgumentMatches[i].Value, failure.FormattedMessagePlaceholderValues[messageArgumentMatches[i].Groups[1].Value].ToString());
-          }
-        }
-        return formattedExceptionMessage;
-      }
-			return defaultMessage;
-		}
-
-    internal static ITestValidationWith ShouldHaveValidationError(IList<ValidationFailure> errors, string propertyName, bool shouldNormalizePropertyName) {
-	    var result = TestValidationContinuation.Create(errors);
-	    result.ApplyPredicate(x => (shouldNormalizePropertyName ?  NormalizePropertyName(x.PropertyName) == propertyName : x.PropertyName == propertyName)
-	                               || (string.IsNullOrEmpty(x.PropertyName) && string.IsNullOrEmpty(propertyName))
-	                               || propertyName == MatchAnyFailure);
-
-      if (result.Any()) {
-        return result;
-      }
-
-      // We expected an error but failed to match it.
-      var errorMessageBanner = $"Expected a validation error for property {propertyName}";
-
-      string errorMessage = "";
-
-      if (errors?.Any() == true) {
-        string errorMessageDetails = "";
-        for (int i = 0; i < errors.Count; i++) {
-          errorMessageDetails += $"[{i}]: {errors[i].PropertyName}\n";
-        }
-        errorMessage = $"{errorMessageBanner}\n----\nProperties with Validation Errors:\n{errorMessageDetails}";
-      }
-      else {
-        errorMessage = $"{errorMessageBanner}";
-      }
-
-      throw new ValidationTestException(errorMessage);
-    }
-
-		internal static void ShouldNotHaveValidationError(IEnumerable<ValidationFailure> errors, string propertyName, bool shouldNormalizePropertyName) {
-			var failures = errors.Where(x => (shouldNormalizePropertyName ? NormalizePropertyName(x.PropertyName) == propertyName : x.PropertyName == propertyName)
-			                                 || (string.IsNullOrEmpty(x.PropertyName) && string.IsNullOrEmpty(propertyName))
-			                                 || propertyName == MatchAnyFailure
-			                                 ).ToList();
-
-			if (failures.Any()) {
-				var errorMessageBanner = $"Expected no validation errors for property {propertyName}";
-				if (propertyName == MatchAnyFailure) {
-					errorMessageBanner = "Expected no validation errors";
-				}
-				string errorMessageDetails = "";
-				for (int i = 0; i < failures.Count; i++) {
-					errorMessageDetails += $"[{i}]: {failures[i].ErrorMessage}\n";
-				}
-				var errorMessage = $"{errorMessageBanner}\n----\nValidation Errors:\n{errorMessageDetails}";
-				throw new ValidationTestException(errorMessage, failures);
-			}
-		}
-
-		public static ITestValidationWith When(this ITestValidationContinuation failures, Func<ValidationFailure, bool> failurePredicate, string exceptionMessage = null) {
-			var result = TestValidationContinuation.Create(failures);
-			result.ApplyPredicate(failurePredicate);
-
-			var anyMatched = result.Any();
-			if (!anyMatched) {
-				var failure = result.UnmatchedFailures.FirstOrDefault();
-				string message = BuildErrorMessage(failure, exceptionMessage, "Expected validation error was not found");
-				throw new ValidationTestException(message);
-			}
-
-			return result;
-		}
-
-		public static ITestValidationContinuation WhenAll(this ITestValidationContinuation failures, Func<ValidationFailure, bool> failurePredicate, string exceptionMessage = null) {
-			var result = TestValidationContinuation.Create(failures);
-			result.ApplyPredicate(failurePredicate);
-
-			bool allMatched = !result.UnmatchedFailures.Any();
-
-			if (!allMatched) {
-				var failure = result.UnmatchedFailures.First();
-				string message = BuildErrorMessage(failure, exceptionMessage, "Found an unexpected validation error");
-				throw new ValidationTestException(message);
-			}
-
-			return result;
-		}
-
-		public static ITestValidationWith WithSeverity(this ITestValidationContinuation failures, Severity expectedSeverity) {
-			return failures.When(failure => failure.Severity == expectedSeverity, string.Format("Expected a severity of '{0}'. Actual severity was '{{Severity}}'", expectedSeverity));
-		}
-
-		public static ITestValidationWith WithCustomState(this ITestValidationContinuation failures, object expectedCustomState, IEqualityComparer comparer = null) {
-			return failures.When(failure => comparer?.Equals(failure.CustomState, expectedCustomState) ?? Equals(failure.CustomState, expectedCustomState), string.Format("Expected custom state of '{0}'. Actual state was '{{State}}'", expectedCustomState));
-		}
-
-    public static ITestValidationWith WithMessageArgument<T>(this ITestValidationContinuation failures, string argumentKey, T argumentValue) {
-      return failures.When(failure => failure.FormattedMessagePlaceholderValues.ContainsKey(argumentKey) && ((T)failure.FormattedMessagePlaceholderValues[argumentKey]).Equals(argumentValue),
-        string.Format("Expected message argument '{0}' with value '{1}'. Actual value was '{{MessageArgument:{0}}}'", argumentKey, argumentValue.ToString()));
-    }
-
-		public static ITestValidationWith WithErrorMessage(this ITestValidationContinuation failures, string expectedErrorMessage) {
-			return failures.When(failure => failure.ErrorMessage == expectedErrorMessage, string.Format("Expected an error message of '{0}'. Actual message was '{{Message}}'", expectedErrorMessage));
-		}
-
-		public static ITestValidationWith WithErrorCode(this ITestValidationContinuation failures, string expectedErrorCode) {
-			return failures.When(failure => failure.ErrorCode == expectedErrorCode, string.Format("Expected an error code of '{0}'. Actual error code was '{{Code}}'", expectedErrorCode));
-		}
-
-		public static ITestValidationContinuation WithoutSeverity(this ITestValidationContinuation failures, Severity unexpectedSeverity) {
-			return failures.WhenAll(failure => failure.Severity != unexpectedSeverity, string.Format("Found an unexpected severity of '{0}'", unexpectedSeverity));
-		}
-
-		public static ITestValidationContinuation WithoutCustomState(this ITestValidationContinuation failures, object unexpectedCustomState) {
-			return failures.WhenAll(failure => failure.CustomState != unexpectedCustomState, string.Format("Found an unexpected custom state of '{0}'", unexpectedCustomState));
-		}
-
-		public static ITestValidationContinuation WithoutErrorMessage(this ITestValidationContinuation failures, string unexpectedErrorMessage) {
-			return failures.WhenAll(failure => failure.ErrorMessage != unexpectedErrorMessage, string.Format("Found an unexpected error message of '{0}'", unexpectedErrorMessage));
-		}
-
-		public static ITestValidationContinuation WithoutErrorCode(this ITestValidationContinuation failures, string unexpectedErrorCode) {
-			return failures.WhenAll(failure => failure.ErrorCode != unexpectedErrorCode, string.Format("Found an unexpected error code of '{0}'", unexpectedErrorCode));
-		}
-
-		public static ITestValidationWith Only(this ITestValidationWith failures) {
-			if (failures.UnmatchedFailures.Any()) {
-
-				var errorMessageBanner = "Expected to have errors only matching specified conditions";
-				string errorMessageDetails = "";
-				var unmatchedFailures = failures.UnmatchedFailures.ToList();
-				for (int i = 0; i < unmatchedFailures.Count; i++) {
-					errorMessageDetails += $"[{i}]: {unmatchedFailures[i].ErrorMessage}\n";
-				}
-				var errorMessage = $"{errorMessageBanner}\n----\nUnexpected Errors:\n{errorMessageDetails}";
-
-				throw new ValidationTestException(errorMessage);
-			}
-			return failures;
-		}
-
-		private static string NormalizePropertyName(string propertyName) {
-			return Regex.Replace(propertyName, @"\[.*\]", string.Empty);
-		}
-	}
-}
+#region License
+// Copyright (c) .NET Foundation and contributors.
+//
+// Licensed under the Apache License, Version 2.0 (the "License");
+// you may not use this file except in compliance with the License.
+// You may obtain a copy of the License at
+//
+// http://www.apache.org/licenses/LICENSE-2.0
+//
+// Unless required by applicable law or agreed to in writing, software
+// distributed under the License is distributed on an "AS IS" BASIS,
+// WITHOUT WARRANTIES OR CONDITIONS OF ANY KIND, either express or implied.
+// See the License for the specific language governing permissions and
+// limitations under the License.
+//
+// The latest version of this file can be found at https://github.com/FluentValidation/FluentValidation
+#endregion
+
+#pragma warning disable 1591
+namespace FluentValidation.TestHelper {
+	using System;
+	using System.Collections;
+	using System.Collections.Generic;
+	using System.Linq;
+	using System.Linq.Expressions;
+	using System.Reflection;
+	using System.Text.RegularExpressions;
+	using System.Threading;
+	using System.Threading.Tasks;
+	using Internal;
+	using Results;
+	using Validators;
+
+	public static class ValidationTestExtension {
+		internal const string MatchAnyFailure = "__FV__ANY";
+
+		//TODO: Should ShouldHaveChildValidator be deprecated? It isn't recommended and leads to brittle tests.
+		public static void ShouldHaveChildValidator<T, TProperty>(this IValidator<T> validator, Expression<Func<T, TProperty>> expression, Type childValidatorType) {
+			var descriptor = validator.CreateDescriptor();
+			var expressionMemberName = expression.GetMember()?.Name;
+
+			if (expressionMemberName == null && !expression.IsParameterExpression()) {
+				throw new NotSupportedException("ShouldHaveChildValidator can only be used for simple property expressions. It cannot be used for model-level rules or rules that contain anything other than a property reference.");
+			}
+
+			var matchingValidators =
+				expression.IsParameterExpression() ? GetModelLevelValidators<T>(descriptor) :
+				descriptor.GetValidatorsForMember(expressionMemberName)
+					.Select(x => x.Validator)
+					.ToArray();
+
+
+			matchingValidators = matchingValidators.Concat(GetDependentRules(expressionMemberName, expression, descriptor)).ToArray();
+
+			var childValidatorTypes = matchingValidators.OfType<IChildValidatorAdaptor>().Select(x => x.ValidatorType);
+
+			if (childValidatorTypes.All(x => !childValidatorType.IsAssignableFrom(x))) {
+				var childValidatorNames = childValidatorTypes.Any() ? string.Join(", ", childValidatorTypes.Select(x => x.Name)) : "none";
+				throw new ValidationTestException(string.Format("Expected property '{0}' to have a child validator of type '{1}.'. Instead found '{2}'", expressionMemberName, childValidatorType.Name, childValidatorNames));
+			}
+		}
+
+		private static IEnumerable<IPropertyValidator> GetDependentRules<T, TProperty>(string expressionMemberName, Expression<Func<T, TProperty>> expression, IValidatorDescriptor descriptor) {
+			var member = expression.IsParameterExpression() ? null : expressionMemberName;
+
+			var rules = descriptor.GetRulesForMember(member)
+				.OfType<IValidationRuleInternal<T>>()
+				.SelectMany(x => x.DependentRules ?? Enumerable.Empty<IValidationRuleInternal<T>>())
+				.SelectMany(x => x.Components)
+				.Select(x => x.Validator);
+
+			return rules;
+		}
+
+		private static IPropertyValidator[] GetModelLevelValidators<T>(IValidatorDescriptor descriptor) {
+			var rules = descriptor.GetRulesForMember(null).OfType<IValidationRule<T>>();
+			return rules.Where(x => x.Expression == null || x.Expression.IsParameterExpression())
+				.SelectMany(x => x.Components)
+				.Select(x => x.Validator)
+				.ToArray();
+		}
+
+		/// <summary>
+		/// Performs validation, returning a TestValidationResult which allows assertions to be performed.
+		/// </summary>
+		public static TestValidationResult<T> TestValidate<T>(this IValidator<T> validator, T objectToTest, Action<ValidationStrategy<T>> options = null) {
+			options ??= _ => { };
+			ValidationResult validationResult;
+			try {
+				validationResult = validator.Validate(objectToTest, options);
+			}
+			catch (AsyncValidatorInvokedSynchronouslyException ex) {
+				throw new AsyncValidatorInvokedSynchronouslyException(ex.ValidatorType.Name + " contains asynchronous rules - please use the asynchronous test methods instead.");
+			}
+
+			return new TestValidationResult<T>(validationResult);
+		}
+
+		/// <summary>
+		/// Performs async validation, returning a TestValidationResult which allows assertions to be performed.
+		/// </summary>
+		public static async Task<TestValidationResult<T>> TestValidateAsync<T>(this IValidator<T> validator, T objectToTest, Action<ValidationStrategy<T>> options = null, CancellationToken cancellationToken = default) {
+			options ??= _ => { };
+			var validationResult = await validator.ValidateAsync(objectToTest, options, cancellationToken);
+			return new TestValidationResult<T>(validationResult);
+		}
+
+		public static ITestValidationContinuation ShouldHaveAnyValidationError<T>(this TestValidationResult<T> testValidationResult) {
+			if (!testValidationResult.Errors.Any())
+				throw new ValidationTestException($"Expected at least one validation error, but none were found.");
+
+			return TestValidationContinuation.Create(testValidationResult.Errors);
+		}
+
+		public static void ShouldNotHaveAnyValidationErrors<T>(this TestValidationResult<T> testValidationResult) {
+			ShouldNotHaveValidationError(testValidationResult.Errors, MatchAnyFailure, true);
+		}
+
+		private static string BuildErrorMessage(ValidationFailure failure, string exceptionMessage, string defaultMessage) {
+      if (exceptionMessage != null && failure != null) {
+        var formattedExceptionMessage = exceptionMessage.Replace("{Code}", failure.ErrorCode)
+          .Replace("{Message}", failure.ErrorMessage)
+          .Replace("{State}", failure.CustomState?.ToString() ?? "")
+          .Replace("{Severity}", failure.Severity.ToString());
+
+        var messageArgumentMatches = Regex.Matches(formattedExceptionMessage, "{MessageArgument:(.*)}");
+        for (var i = 0; i < messageArgumentMatches.Count; i++) {
+          if (failure.FormattedMessagePlaceholderValues.ContainsKey(messageArgumentMatches[i].Groups[1].Value)) {
+            formattedExceptionMessage = formattedExceptionMessage.Replace(messageArgumentMatches[i].Value, failure.FormattedMessagePlaceholderValues[messageArgumentMatches[i].Groups[1].Value].ToString());
+          }
+        }
+        return formattedExceptionMessage;
+      }
+			return defaultMessage;
+		}
+
+    internal static ITestValidationWith ShouldHaveValidationError(IList<ValidationFailure> errors, string propertyName, bool shouldNormalizePropertyName) {
+	    var result = TestValidationContinuation.Create(errors);
+	    result.ApplyPredicate(x => (shouldNormalizePropertyName ?  NormalizePropertyName(x.PropertyName) == propertyName : x.PropertyName == propertyName)
+	                               || (string.IsNullOrEmpty(x.PropertyName) && string.IsNullOrEmpty(propertyName))
+	                               || propertyName == MatchAnyFailure);
+
+      if (result.Any()) {
+        return result;
+      }
+
+      // We expected an error but failed to match it.
+      var errorMessageBanner = $"Expected a validation error for property {propertyName}";
+
+      string errorMessage = "";
+
+      if (errors?.Any() == true) {
+        string errorMessageDetails = "";
+        for (int i = 0; i < errors.Count; i++) {
+          errorMessageDetails += $"[{i}]: {errors[i].PropertyName}\n";
+        }
+        errorMessage = $"{errorMessageBanner}\n----\nProperties with Validation Errors:\n{errorMessageDetails}";
+      }
+      else {
+        errorMessage = $"{errorMessageBanner}";
+      }
+
+      throw new ValidationTestException(errorMessage);
+    }
+
+		internal static void ShouldNotHaveValidationError(IEnumerable<ValidationFailure> errors, string propertyName, bool shouldNormalizePropertyName) {
+			var failures = errors.Where(x => (shouldNormalizePropertyName ? NormalizePropertyName(x.PropertyName) == propertyName : x.PropertyName == propertyName)
+			                                 || (string.IsNullOrEmpty(x.PropertyName) && string.IsNullOrEmpty(propertyName))
+			                                 || propertyName == MatchAnyFailure
+			                                 ).ToList();
+
+			if (failures.Any()) {
+				var errorMessageBanner = $"Expected no validation errors for property {propertyName}";
+				if (propertyName == MatchAnyFailure) {
+					errorMessageBanner = "Expected no validation errors";
+				}
+				string errorMessageDetails = "";
+				for (int i = 0; i < failures.Count; i++) {
+					errorMessageDetails += $"[{i}]: {failures[i].ErrorMessage}\n";
+				}
+				var errorMessage = $"{errorMessageBanner}\n----\nValidation Errors:\n{errorMessageDetails}";
+				throw new ValidationTestException(errorMessage, failures);
+			}
+		}
+
+		public static ITestValidationWith When(this ITestValidationContinuation failures, Func<ValidationFailure, bool> failurePredicate, string exceptionMessage = null) {
+			var result = TestValidationContinuation.Create(failures);
+			result.ApplyPredicate(failurePredicate);
+
+			var anyMatched = result.Any();
+			if (!anyMatched) {
+				var failure = result.UnmatchedFailures.FirstOrDefault();
+				string message = BuildErrorMessage(failure, exceptionMessage, "Expected validation error was not found");
+				throw new ValidationTestException(message);
+			}
+
+			return result;
+		}
+
+		public static ITestValidationContinuation WhenAll(this ITestValidationContinuation failures, Func<ValidationFailure, bool> failurePredicate, string exceptionMessage = null) {
+			var result = TestValidationContinuation.Create(failures);
+			result.ApplyPredicate(failurePredicate);
+
+			bool allMatched = !result.UnmatchedFailures.Any();
+
+			if (!allMatched) {
+				var failure = result.UnmatchedFailures.First();
+				string message = BuildErrorMessage(failure, exceptionMessage, "Found an unexpected validation error");
+				throw new ValidationTestException(message);
+			}
+
+			return result;
+		}
+
+		public static ITestValidationWith WithSeverity(this ITestValidationContinuation failures, Severity expectedSeverity) {
+			return failures.When(failure => failure.Severity == expectedSeverity, string.Format("Expected a severity of '{0}'. Actual severity was '{{Severity}}'", expectedSeverity));
+		}
+
+		public static ITestValidationWith WithCustomState(this ITestValidationContinuation failures, object expectedCustomState, IEqualityComparer comparer = null) {
+			return failures.When(failure => comparer?.Equals(failure.CustomState, expectedCustomState) ?? Equals(failure.CustomState, expectedCustomState), string.Format("Expected custom state of '{0}'. Actual state was '{{State}}'", expectedCustomState));
+		}
+
+    public static ITestValidationWith WithMessageArgument<T>(this ITestValidationContinuation failures, string argumentKey, T argumentValue) {
+      return failures.When(failure => failure.FormattedMessagePlaceholderValues.ContainsKey(argumentKey) && ((T)failure.FormattedMessagePlaceholderValues[argumentKey]).Equals(argumentValue),
+        string.Format("Expected message argument '{0}' with value '{1}'. Actual value was '{{MessageArgument:{0}}}'", argumentKey, argumentValue.ToString()));
+    }
+
+		public static ITestValidationWith WithErrorMessage(this ITestValidationContinuation failures, string expectedErrorMessage) {
+			return failures.When(failure => failure.ErrorMessage == expectedErrorMessage, string.Format("Expected an error message of '{0}'. Actual message was '{{Message}}'", expectedErrorMessage));
+		}
+
+		public static ITestValidationWith WithErrorCode(this ITestValidationContinuation failures, string expectedErrorCode) {
+			return failures.When(failure => failure.ErrorCode == expectedErrorCode, string.Format("Expected an error code of '{0}'. Actual error code was '{{Code}}'", expectedErrorCode));
+		}
+
+		public static ITestValidationContinuation WithoutSeverity(this ITestValidationContinuation failures, Severity unexpectedSeverity) {
+			return failures.WhenAll(failure => failure.Severity != unexpectedSeverity, string.Format("Found an unexpected severity of '{0}'", unexpectedSeverity));
+		}
+
+		public static ITestValidationContinuation WithoutCustomState(this ITestValidationContinuation failures, object unexpectedCustomState) {
+			return failures.WhenAll(failure => failure.CustomState != unexpectedCustomState, string.Format("Found an unexpected custom state of '{0}'", unexpectedCustomState));
+		}
+
+		public static ITestValidationContinuation WithoutErrorMessage(this ITestValidationContinuation failures, string unexpectedErrorMessage) {
+			return failures.WhenAll(failure => failure.ErrorMessage != unexpectedErrorMessage, string.Format("Found an unexpected error message of '{0}'", unexpectedErrorMessage));
+		}
+
+		public static ITestValidationContinuation WithoutErrorCode(this ITestValidationContinuation failures, string unexpectedErrorCode) {
+			return failures.WhenAll(failure => failure.ErrorCode != unexpectedErrorCode, string.Format("Found an unexpected error code of '{0}'", unexpectedErrorCode));
+		}
+
+		public static ITestValidationWith Only(this ITestValidationWith failures) {
+			if (failures.UnmatchedFailures.Any()) {
+
+				var errorMessageBanner = "Expected to have errors only matching specified conditions";
+				string errorMessageDetails = "";
+				var unmatchedFailures = failures.UnmatchedFailures.ToList();
+				for (int i = 0; i < unmatchedFailures.Count; i++) {
+					errorMessageDetails += $"[{i}]: {unmatchedFailures[i].ErrorMessage}\n";
+				}
+				var errorMessage = $"{errorMessageBanner}\n----\nUnexpected Errors:\n{errorMessageDetails}";
+
+				throw new ValidationTestException(errorMessage);
+			}
+			return failures;
+		}
+
+		private static string NormalizePropertyName(string propertyName) {
+			return Regex.Replace(propertyName, @"\[.*\]", string.Empty);
+		}
+	}
+}