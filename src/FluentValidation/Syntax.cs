#region License
// Copyright (c) .NET Foundation and contributors.
//
// Licensed under the Apache License, Version 2.0 (the "License");
// you may not use this file except in compliance with the License.
// You may obtain a copy of the License at
//
// http://www.apache.org/licenses/LICENSE-2.0
//
// Unless required by applicable law or agreed to in writing, software
// distributed under the License is distributed on an "AS IS" BASIS,
// WITHOUT WARRANTIES OR CONDITIONS OF ANY KIND, either express or implied.
// See the License for the specific language governing permissions and
// limitations under the License.
//
// The latest version of this file can be found at https://github.com/FluentValidation/FluentValidation
#endregion

namespace FluentValidation {
	using System;
	using System.Collections.Generic;
	using Internal;
	using Validators;

<<<<<<< HEAD
  /// <summary>
  /// Rule builder that starts the chain
  /// </summary>
  /// <typeparam name="T"></typeparam>
  /// <typeparam name="TProperty"></typeparam>
#if NET35
  public interface IRuleBuilderInitial<T, TProperty> : IRuleBuilder<T, TProperty>, IConfigurable<PropertyRule, IRuleBuilderInitial<T, TProperty>> {
#else
  public interface IRuleBuilderInitial<T, out TProperty> : IRuleBuilder<T, TProperty>, IConfigurable<PropertyRule, IRuleBuilderInitial<T, TProperty>> {
#endif
    /// <summary>
    /// Transforms the property value before validation occurs.
    /// </summary>
    /// <typeparam name="T"></typeparam>
    /// <typeparam name="TProperty"></typeparam>
    /// <typeparam name="TNew"></typeparam>
    /// <param name="transformationFunc"></param>
    /// <returns></returns>
    IRuleBuilderInitial<T, TNew> Transform<TNew>(Func<TProperty, TNew> transformationFunc);
=======
	/// <summary>
	/// Rule builder that starts the chain
	/// </summary>
	/// <typeparam name="T"></typeparam>
	/// <typeparam name="TProperty"></typeparam>
	public interface IRuleBuilderInitial<T, out TProperty> : IRuleBuilder<T, TProperty>, IConfigurable<PropertyRule, IRuleBuilderInitial<T, TProperty>> {

		/// <summary>
		/// Transforms the property value before validation occurs.
		/// </summary>
		/// <typeparam name="TNew"></typeparam>
		/// <param name="transformationFunc"></param>
		/// <returns></returns>
		IRuleBuilderInitial<T, TNew> Transform<TNew>(Func<TProperty, TNew> transformationFunc);
>>>>>>> 6f524bb7
	}

  /// <summary>
  /// Rule builder
  /// </summary>
  /// <typeparam name="T"></typeparam>
  /// <typeparam name="TProperty"></typeparam>
#if NET35
  public interface IRuleBuilder<T, TProperty> {
#else
  public interface IRuleBuilder<T, out TProperty> {
#endif
    /// <summary>
    /// Associates a validator with this the property for this rule builder.
    /// </summary>
    /// <param name="validator">The validator to set</param>
    /// <returns></returns>
    IRuleBuilderOptions<T, TProperty> SetValidator(IPropertyValidator validator);

		/// <summary>
		/// Associates an instance of IValidator with the current property rule.
		/// </summary>
		/// <param name="validator">The validator to use</param>
		/// <param name="ruleSets"></param>
		IRuleBuilderOptions<T, TProperty> SetValidator(IValidator<TProperty> validator, params string[] ruleSets);

		/// <summary>
		/// Associates a validator provider with the current property rule.
		/// </summary>
		/// <param name="validatorProvider">The validator provider to use</param>
		/// <param name="ruleSets"></param>
		IRuleBuilderOptions<T, TProperty> SetValidator<TValidator>(Func<T, TValidator> validatorProvider, params string[] ruleSets)
			where TValidator : IValidator<TProperty>;

		/// <summary>
		/// Associates a validator provider with the current property rule.
		/// </summary>
		/// <param name="validatorProvider">The validator provider to use</param>
		/// <param name="ruleSets"></param>
		IRuleBuilderOptions<T, TProperty> SetValidator<TValidator>(Func<T, TProperty, TValidator> validatorProvider, params string[] ruleSets)
			where TValidator : IValidator<TProperty>;
	}


  /// <summary>
  /// Rule builder
  /// </summary>
  /// <typeparam name="T"></typeparam>
  /// <typeparam name="TProperty"></typeparam>
#if NET35
  public interface IRuleBuilderOptions<T, TProperty> :
#else
  public interface IRuleBuilderOptions<T, out TProperty> :
#endif
    IRuleBuilder<T, TProperty>, IConfigurable<PropertyRule, IRuleBuilderOptions<T, TProperty>> {
	}

	/// <summary>
	/// Rule builder that starts the chain for a child collection
	/// </summary>
	/// <typeparam name="T"></typeparam>
	/// <typeparam name="TElement"></typeparam>
	public interface IRuleBuilderInitialCollection<T, TElement> : IRuleBuilder<T, TElement>, IConfigurable<CollectionPropertyRule<T, TElement>, IRuleBuilderInitialCollection<T, TElement>> {

		/// <summary>
		/// Transforms the collection element value before validation occurs.
		/// </summary>
		/// <param name="transformationFunc"></param>
		/// <returns></returns>
		IRuleBuilderInitial<T, TNew> Transform<TNew>(Func<TElement, TNew> transformationFunc);
	}

	/// <summary>
	/// Fluent interface for conditions (When/Unless/WhenAsync/UnlessAsync)
	/// </summary>
	public interface IConditionBuilder {
		/// <summary>
		/// Rules to be invoked if the condition fails.
		/// </summary>
		/// <param name="action"></param>
		void Otherwise(Action action);
	}

}
<|MERGE_RESOLUTION|>--- conflicted
+++ resolved
@@ -1,144 +1,126 @@
-#region License
-// Copyright (c) .NET Foundation and contributors.
-//
-// Licensed under the Apache License, Version 2.0 (the "License");
-// you may not use this file except in compliance with the License.
-// You may obtain a copy of the License at
-//
-// http://www.apache.org/licenses/LICENSE-2.0
-//
-// Unless required by applicable law or agreed to in writing, software
-// distributed under the License is distributed on an "AS IS" BASIS,
-// WITHOUT WARRANTIES OR CONDITIONS OF ANY KIND, either express or implied.
-// See the License for the specific language governing permissions and
-// limitations under the License.
-//
-// The latest version of this file can be found at https://github.com/FluentValidation/FluentValidation
-#endregion
-
-namespace FluentValidation {
-	using System;
-	using System.Collections.Generic;
-	using Internal;
-	using Validators;
-
-<<<<<<< HEAD
-  /// <summary>
-  /// Rule builder that starts the chain
-  /// </summary>
-  /// <typeparam name="T"></typeparam>
-  /// <typeparam name="TProperty"></typeparam>
-#if NET35
-  public interface IRuleBuilderInitial<T, TProperty> : IRuleBuilder<T, TProperty>, IConfigurable<PropertyRule, IRuleBuilderInitial<T, TProperty>> {
-#else
-  public interface IRuleBuilderInitial<T, out TProperty> : IRuleBuilder<T, TProperty>, IConfigurable<PropertyRule, IRuleBuilderInitial<T, TProperty>> {
-#endif
-    /// <summary>
-    /// Transforms the property value before validation occurs.
-    /// </summary>
-    /// <typeparam name="T"></typeparam>
-    /// <typeparam name="TProperty"></typeparam>
-    /// <typeparam name="TNew"></typeparam>
-    /// <param name="transformationFunc"></param>
-    /// <returns></returns>
-    IRuleBuilderInitial<T, TNew> Transform<TNew>(Func<TProperty, TNew> transformationFunc);
-=======
-	/// <summary>
-	/// Rule builder that starts the chain
-	/// </summary>
-	/// <typeparam name="T"></typeparam>
-	/// <typeparam name="TProperty"></typeparam>
-	public interface IRuleBuilderInitial<T, out TProperty> : IRuleBuilder<T, TProperty>, IConfigurable<PropertyRule, IRuleBuilderInitial<T, TProperty>> {
-
-		/// <summary>
-		/// Transforms the property value before validation occurs.
-		/// </summary>
-		/// <typeparam name="TNew"></typeparam>
-		/// <param name="transformationFunc"></param>
-		/// <returns></returns>
-		IRuleBuilderInitial<T, TNew> Transform<TNew>(Func<TProperty, TNew> transformationFunc);
->>>>>>> 6f524bb7
-	}
-
-  /// <summary>
-  /// Rule builder
-  /// </summary>
-  /// <typeparam name="T"></typeparam>
-  /// <typeparam name="TProperty"></typeparam>
-#if NET35
-  public interface IRuleBuilder<T, TProperty> {
-#else
-  public interface IRuleBuilder<T, out TProperty> {
-#endif
-    /// <summary>
-    /// Associates a validator with this the property for this rule builder.
-    /// </summary>
-    /// <param name="validator">The validator to set</param>
-    /// <returns></returns>
-    IRuleBuilderOptions<T, TProperty> SetValidator(IPropertyValidator validator);
-
-		/// <summary>
-		/// Associates an instance of IValidator with the current property rule.
-		/// </summary>
-		/// <param name="validator">The validator to use</param>
-		/// <param name="ruleSets"></param>
-		IRuleBuilderOptions<T, TProperty> SetValidator(IValidator<TProperty> validator, params string[] ruleSets);
-
-		/// <summary>
-		/// Associates a validator provider with the current property rule.
-		/// </summary>
-		/// <param name="validatorProvider">The validator provider to use</param>
-		/// <param name="ruleSets"></param>
-		IRuleBuilderOptions<T, TProperty> SetValidator<TValidator>(Func<T, TValidator> validatorProvider, params string[] ruleSets)
-			where TValidator : IValidator<TProperty>;
-
-		/// <summary>
-		/// Associates a validator provider with the current property rule.
-		/// </summary>
-		/// <param name="validatorProvider">The validator provider to use</param>
-		/// <param name="ruleSets"></param>
-		IRuleBuilderOptions<T, TProperty> SetValidator<TValidator>(Func<T, TProperty, TValidator> validatorProvider, params string[] ruleSets)
-			where TValidator : IValidator<TProperty>;
-	}
-
-
-  /// <summary>
-  /// Rule builder
-  /// </summary>
-  /// <typeparam name="T"></typeparam>
-  /// <typeparam name="TProperty"></typeparam>
-#if NET35
-  public interface IRuleBuilderOptions<T, TProperty> :
-#else
-  public interface IRuleBuilderOptions<T, out TProperty> :
-#endif
-    IRuleBuilder<T, TProperty>, IConfigurable<PropertyRule, IRuleBuilderOptions<T, TProperty>> {
-	}
-
-	/// <summary>
-	/// Rule builder that starts the chain for a child collection
-	/// </summary>
-	/// <typeparam name="T"></typeparam>
-	/// <typeparam name="TElement"></typeparam>
-	public interface IRuleBuilderInitialCollection<T, TElement> : IRuleBuilder<T, TElement>, IConfigurable<CollectionPropertyRule<T, TElement>, IRuleBuilderInitialCollection<T, TElement>> {
-
-		/// <summary>
-		/// Transforms the collection element value before validation occurs.
-		/// </summary>
-		/// <param name="transformationFunc"></param>
-		/// <returns></returns>
-		IRuleBuilderInitial<T, TNew> Transform<TNew>(Func<TElement, TNew> transformationFunc);
-	}
-
-	/// <summary>
-	/// Fluent interface for conditions (When/Unless/WhenAsync/UnlessAsync)
-	/// </summary>
-	public interface IConditionBuilder {
-		/// <summary>
-		/// Rules to be invoked if the condition fails.
-		/// </summary>
-		/// <param name="action"></param>
-		void Otherwise(Action action);
-	}
-
-}
+#region License
+// Copyright (c) .NET Foundation and contributors.
+//
+// Licensed under the Apache License, Version 2.0 (the "License");
+// you may not use this file except in compliance with the License.
+// You may obtain a copy of the License at
+//
+// http://www.apache.org/licenses/LICENSE-2.0
+//
+// Unless required by applicable law or agreed to in writing, software
+// distributed under the License is distributed on an "AS IS" BASIS,
+// WITHOUT WARRANTIES OR CONDITIONS OF ANY KIND, either express or implied.
+// See the License for the specific language governing permissions and
+// limitations under the License.
+//
+// The latest version of this file can be found at https://github.com/FluentValidation/FluentValidation
+#endregion
+
+namespace FluentValidation {
+	using System;
+	using System.Collections.Generic;
+	using Internal;
+	using Validators;
+
+	/// <summary>
+	/// Rule builder that starts the chain
+	/// </summary>
+	/// <typeparam name="T"></typeparam>
+	/// <typeparam name="TProperty"></typeparam>
+#if NET35
+  public interface IRuleBuilderInitial<T, TProperty> : IRuleBuilder<T, TProperty>, IConfigurable<PropertyRule, IRuleBuilderInitial<T, TProperty>> {
+#else
+  public interface IRuleBuilderInitial<T, out TProperty> : IRuleBuilder<T, TProperty>, IConfigurable<PropertyRule, IRuleBuilderInitial<T, TProperty>> {
+#endif
+
+		/// <summary>
+		/// Transforms the property value before validation occurs.
+		/// </summary>
+		/// <typeparam name="TNew"></typeparam>
+		/// <param name="transformationFunc"></param>
+		/// <returns></returns>
+		IRuleBuilderInitial<T, TNew> Transform<TNew>(Func<TProperty, TNew> transformationFunc);
+	}
+
+  /// <summary>
+  /// Rule builder
+  /// </summary>
+  /// <typeparam name="T"></typeparam>
+  /// <typeparam name="TProperty"></typeparam>
+#if NET35
+  public interface IRuleBuilder<T, TProperty> {
+#else
+  public interface IRuleBuilder<T, out TProperty> {
+#endif
+    /// <summary>
+    /// Associates a validator with this the property for this rule builder.
+    /// </summary>
+    /// <param name="validator">The validator to set</param>
+    /// <returns></returns>
+    IRuleBuilderOptions<T, TProperty> SetValidator(IPropertyValidator validator);
+
+		/// <summary>
+		/// Associates an instance of IValidator with the current property rule.
+		/// </summary>
+		/// <param name="validator">The validator to use</param>
+		/// <param name="ruleSets"></param>
+		IRuleBuilderOptions<T, TProperty> SetValidator(IValidator<TProperty> validator, params string[] ruleSets);
+
+		/// <summary>
+		/// Associates a validator provider with the current property rule.
+		/// </summary>
+		/// <param name="validatorProvider">The validator provider to use</param>
+		/// <param name="ruleSets"></param>
+		IRuleBuilderOptions<T, TProperty> SetValidator<TValidator>(Func<T, TValidator> validatorProvider, params string[] ruleSets)
+			where TValidator : IValidator<TProperty>;
+
+		/// <summary>
+		/// Associates a validator provider with the current property rule.
+		/// </summary>
+		/// <param name="validatorProvider">The validator provider to use</param>
+		/// <param name="ruleSets"></param>
+		IRuleBuilderOptions<T, TProperty> SetValidator<TValidator>(Func<T, TProperty, TValidator> validatorProvider, params string[] ruleSets)
+			where TValidator : IValidator<TProperty>;
+	}
+
+
+  /// <summary>
+  /// Rule builder
+  /// </summary>
+  /// <typeparam name="T"></typeparam>
+  /// <typeparam name="TProperty"></typeparam>
+#if NET35
+  public interface IRuleBuilderOptions<T, TProperty> :
+#else
+  public interface IRuleBuilderOptions<T, out TProperty> :
+#endif
+    IRuleBuilder<T, TProperty>, IConfigurable<PropertyRule, IRuleBuilderOptions<T, TProperty>> {
+	}
+
+	/// <summary>
+	/// Rule builder that starts the chain for a child collection
+	/// </summary>
+	/// <typeparam name="T"></typeparam>
+	/// <typeparam name="TElement"></typeparam>
+	public interface IRuleBuilderInitialCollection<T, TElement> : IRuleBuilder<T, TElement>, IConfigurable<CollectionPropertyRule<T, TElement>, IRuleBuilderInitialCollection<T, TElement>> {
+
+		/// <summary>
+		/// Transforms the collection element value before validation occurs.
+		/// </summary>
+		/// <param name="transformationFunc"></param>
+		/// <returns></returns>
+		IRuleBuilderInitial<T, TNew> Transform<TNew>(Func<TElement, TNew> transformationFunc);
+	}
+
+	/// <summary>
+	/// Fluent interface for conditions (When/Unless/WhenAsync/UnlessAsync)
+	/// </summary>
+	public interface IConditionBuilder {
+		/// <summary>
+		/// Rules to be invoked if the condition fails.
+		/// </summary>
+		/// <param name="action"></param>
+		void Otherwise(Action action);
+	}
+
+}