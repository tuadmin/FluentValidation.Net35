<<<<<<< HEAD
﻿<Project Sdk="Microsoft.NET.Sdk">
  <PropertyGroup>
    <TargetFrameworks>net35;net47;netcoreapp2.0;netcoreapp2.1;netcoreapp3.1;net5.0</TargetFrameworks>
    <AssemblyName>FluentValidation.Tests</AssemblyName>
    <RootNamespace>FluentValidation.Tests</RootNamespace>
    <IsPackable>false</IsPackable>
    <OutputType>Library</OutputType>
    <NoWarn>1998;0618</NoWarn>
    <LangVersion>9</LangVersion>
    <SignAssembly>True</SignAssembly>
    <DelaySign>False</DelaySign>
  </PropertyGroup>
  <PropertyGroup>
    <NoWarn>NETSDK1138</NoWarn>
  </PropertyGroup>
  <ItemGroup>
    <None Update="xunit.runner.json">
      <CopyToOutputDirectory>PreserveNewest</CopyToOutputDirectory>
    </None>
  </ItemGroup>

  <ItemGroup>
    <PackageReference Include="Newtonsoft.Json" Version="10.0.3" />
    <PackageReference Include="Microsoft.NETFramework.ReferenceAssemblies" Version="1.0.0" />
  </ItemGroup>

  <ItemGroup Condition="'$(TargetFramework)'!='net35'">
    <PackageReference Include="Microsoft.NET.Test.Sdk" Version="16.0.1" />
    <PackageReference Include="Microsoft.TestPlatform.TestHost" Version="16.0.1" />
    <PackageReference Include="System.ComponentModel.Annotations" Version="4.4.1" />
    <PackageReference Include="xunit.runner.visualstudio" Version="2.2.0" />
    <PackageReference Include="xunit" Version="2.2.0" />
    <PackageReference Include="Moq" Version="4.7.99" />
  </ItemGroup>

  <ItemGroup Condition="'$(TargetFramework)'=='net35'">
    <PackageReference Include="Moq" Version="4.2.1510.2205" />
    <PackageReference Include="xunit" Version="1.9.2" />
    <PackageReference Include="xunit.extensions" Version="1.9.2" />
    <PackageReference Include="Theraot.Core" Version="3.2.11" />
    <PackageReference Include="Microsoft.NETFramework.ReferenceAssemblies.net35" Version="1.0.2">
      <PrivateAssets>all</PrivateAssets>
      <IncludeAssets>runtime; build; native; contentfiles; analyzers</IncludeAssets>
    </PackageReference>
    <PackageReference Include="xunit.runner.visualstudio" Version="2.4.1">
      <PrivateAssets>all</PrivateAssets>
      <IncludeAssets>runtime; build; native; contentfiles; analyzers</IncludeAssets>
    </PackageReference>
  </ItemGroup>

  <ItemGroup>
    <ProjectReference Include="..\FluentValidation\FluentValidation.csproj" />
  </ItemGroup>
  <ItemGroup>
    <Compile Update="TestMessages.Designer.cs">
      <DesignTime>True</DesignTime>
      <AutoGen>True</AutoGen>
      <DependentUpon>TestMessages.resx</DependentUpon>
    </Compile>
  </ItemGroup>
  <ItemGroup>
    <EmbeddedResource Update="TestMessages.resx">
      <Generator>PublicResXFileCodeGenerator</Generator>
      <LastGenOutput>TestMessages.Designer.cs</LastGenOutput>
    </EmbeddedResource>
  </ItemGroup>
  <ItemGroup>
    <Compile Include="..\FluentValidation\Internal\ExtensionsInternal.cs">
      <Link>ExtensionsInternal.cs</Link>
    </Compile>
    <Compile Include="..\FluentValidation\Internal\TrackingCollection.cs">
      <Link>TestExtensions.cs</Link>
    </Compile>
  </ItemGroup>
</Project>
=======
﻿<Project Sdk="Microsoft.NET.Sdk">
  <PropertyGroup>
    <TargetFrameworks>netcoreapp3.1;net5.0;net6.0</TargetFrameworks>
    <AssemblyName>FluentValidation.Tests</AssemblyName>
    <RootNamespace>FluentValidation.Tests</RootNamespace>
    <IsPackable>false</IsPackable>
    <OutputType>Library</OutputType>
    <SignAssembly>True</SignAssembly>
    <DelaySign>False</DelaySign>
  </PropertyGroup>
  <ItemGroup>
    <None Update="xunit.runner.json">
      <CopyToOutputDirectory>PreserveNewest</CopyToOutputDirectory>
    </None>
  </ItemGroup>
  <ItemGroup>
    <PackageReference Include="Microsoft.NET.Test.Sdk" Version="16.0.1" />
    <PackageReference Include="Microsoft.TestPlatform.TestHost" Version="16.0.1" />
    <PackageReference Include="Newtonsoft.Json" Version="10.0.3" />
    <PackageReference Include="System.ComponentModel.Annotations" Version="4.4.1" />
    <PackageReference Include="xunit.runner.visualstudio" Version="2.2.0" />
    <PackageReference Include="xunit" Version="2.2.0" />
  </ItemGroup>
  <ItemGroup>
    <ProjectReference Include="..\FluentValidation\FluentValidation.csproj" />
  </ItemGroup>
  <ItemGroup>
    <Compile Update="TestMessages.Designer.cs">
      <DesignTime>True</DesignTime>
      <AutoGen>True</AutoGen>
      <DependentUpon>TestMessages.resx</DependentUpon>
    </Compile>
    <Compile Include="..\FluentValidation\Internal\ExtensionsInternal.cs">
      <Link>ExtensionsInternal.cs</Link>
    </Compile>
    <Compile Include="..\FluentValidation\Internal\TrackingCollection.cs">
      <Link>TrackingCollection.cs</Link>
    </Compile>
  </ItemGroup>
  <ItemGroup>
    <EmbeddedResource Update="TestMessages.resx">
      <Generator>PublicResXFileCodeGenerator</Generator>
      <LastGenOutput>TestMessages.Designer.cs</LastGenOutput>
    </EmbeddedResource>
  </ItemGroup>
</Project>
>>>>>>> 3ac7d18b
<|MERGE_RESOLUTION|>--- conflicted
+++ resolved
@@ -1,124 +1,79 @@
-<<<<<<< HEAD
-﻿<Project Sdk="Microsoft.NET.Sdk">
-  <PropertyGroup>
-    <TargetFrameworks>net35;net47;netcoreapp2.0;netcoreapp2.1;netcoreapp3.1;net5.0</TargetFrameworks>
-    <AssemblyName>FluentValidation.Tests</AssemblyName>
-    <RootNamespace>FluentValidation.Tests</RootNamespace>
-    <IsPackable>false</IsPackable>
-    <OutputType>Library</OutputType>
-    <NoWarn>1998;0618</NoWarn>
-    <LangVersion>9</LangVersion>
-    <SignAssembly>True</SignAssembly>
-    <DelaySign>False</DelaySign>
-  </PropertyGroup>
-  <PropertyGroup>
-    <NoWarn>NETSDK1138</NoWarn>
-  </PropertyGroup>
-  <ItemGroup>
-    <None Update="xunit.runner.json">
-      <CopyToOutputDirectory>PreserveNewest</CopyToOutputDirectory>
-    </None>
-  </ItemGroup>
-
-  <ItemGroup>
-    <PackageReference Include="Newtonsoft.Json" Version="10.0.3" />
-    <PackageReference Include="Microsoft.NETFramework.ReferenceAssemblies" Version="1.0.0" />
-  </ItemGroup>
-
-  <ItemGroup Condition="'$(TargetFramework)'!='net35'">
-    <PackageReference Include="Microsoft.NET.Test.Sdk" Version="16.0.1" />
-    <PackageReference Include="Microsoft.TestPlatform.TestHost" Version="16.0.1" />
-    <PackageReference Include="System.ComponentModel.Annotations" Version="4.4.1" />
-    <PackageReference Include="xunit.runner.visualstudio" Version="2.2.0" />
-    <PackageReference Include="xunit" Version="2.2.0" />
-    <PackageReference Include="Moq" Version="4.7.99" />
-  </ItemGroup>
-
-  <ItemGroup Condition="'$(TargetFramework)'=='net35'">
-    <PackageReference Include="Moq" Version="4.2.1510.2205" />
-    <PackageReference Include="xunit" Version="1.9.2" />
-    <PackageReference Include="xunit.extensions" Version="1.9.2" />
-    <PackageReference Include="Theraot.Core" Version="3.2.11" />
-    <PackageReference Include="Microsoft.NETFramework.ReferenceAssemblies.net35" Version="1.0.2">
-      <PrivateAssets>all</PrivateAssets>
-      <IncludeAssets>runtime; build; native; contentfiles; analyzers</IncludeAssets>
-    </PackageReference>
-    <PackageReference Include="xunit.runner.visualstudio" Version="2.4.1">
-      <PrivateAssets>all</PrivateAssets>
-      <IncludeAssets>runtime; build; native; contentfiles; analyzers</IncludeAssets>
-    </PackageReference>
-  </ItemGroup>
-
-  <ItemGroup>
-    <ProjectReference Include="..\FluentValidation\FluentValidation.csproj" />
-  </ItemGroup>
-  <ItemGroup>
-    <Compile Update="TestMessages.Designer.cs">
-      <DesignTime>True</DesignTime>
-      <AutoGen>True</AutoGen>
-      <DependentUpon>TestMessages.resx</DependentUpon>
-    </Compile>
-  </ItemGroup>
-  <ItemGroup>
-    <EmbeddedResource Update="TestMessages.resx">
-      <Generator>PublicResXFileCodeGenerator</Generator>
-      <LastGenOutput>TestMessages.Designer.cs</LastGenOutput>
-    </EmbeddedResource>
-  </ItemGroup>
-  <ItemGroup>
-    <Compile Include="..\FluentValidation\Internal\ExtensionsInternal.cs">
-      <Link>ExtensionsInternal.cs</Link>
-    </Compile>
-    <Compile Include="..\FluentValidation\Internal\TrackingCollection.cs">
-      <Link>TestExtensions.cs</Link>
-    </Compile>
-  </ItemGroup>
-</Project>
-=======
-﻿<Project Sdk="Microsoft.NET.Sdk">
-  <PropertyGroup>
-    <TargetFrameworks>netcoreapp3.1;net5.0;net6.0</TargetFrameworks>
-    <AssemblyName>FluentValidation.Tests</AssemblyName>
-    <RootNamespace>FluentValidation.Tests</RootNamespace>
-    <IsPackable>false</IsPackable>
-    <OutputType>Library</OutputType>
-    <SignAssembly>True</SignAssembly>
-    <DelaySign>False</DelaySign>
-  </PropertyGroup>
-  <ItemGroup>
-    <None Update="xunit.runner.json">
-      <CopyToOutputDirectory>PreserveNewest</CopyToOutputDirectory>
-    </None>
-  </ItemGroup>
-  <ItemGroup>
-    <PackageReference Include="Microsoft.NET.Test.Sdk" Version="16.0.1" />
-    <PackageReference Include="Microsoft.TestPlatform.TestHost" Version="16.0.1" />
-    <PackageReference Include="Newtonsoft.Json" Version="10.0.3" />
-    <PackageReference Include="System.ComponentModel.Annotations" Version="4.4.1" />
-    <PackageReference Include="xunit.runner.visualstudio" Version="2.2.0" />
-    <PackageReference Include="xunit" Version="2.2.0" />
-  </ItemGroup>
-  <ItemGroup>
-    <ProjectReference Include="..\FluentValidation\FluentValidation.csproj" />
-  </ItemGroup>
-  <ItemGroup>
-    <Compile Update="TestMessages.Designer.cs">
-      <DesignTime>True</DesignTime>
-      <AutoGen>True</AutoGen>
-      <DependentUpon>TestMessages.resx</DependentUpon>
-    </Compile>
-    <Compile Include="..\FluentValidation\Internal\ExtensionsInternal.cs">
-      <Link>ExtensionsInternal.cs</Link>
-    </Compile>
-    <Compile Include="..\FluentValidation\Internal\TrackingCollection.cs">
-      <Link>TrackingCollection.cs</Link>
-    </Compile>
-  </ItemGroup>
-  <ItemGroup>
-    <EmbeddedResource Update="TestMessages.resx">
-      <Generator>PublicResXFileCodeGenerator</Generator>
-      <LastGenOutput>TestMessages.Designer.cs</LastGenOutput>
-    </EmbeddedResource>
-  </ItemGroup>
-</Project>
->>>>>>> 3ac7d18b
+﻿<Project Sdk="Microsoft.NET.Sdk">
+  <PropertyGroup>
+    <TargetFrameworks>net35;netcoreapp2.0;netcoreapp2.1;netcoreapp3.1;net5.0;net6.0</TargetFrameworks>
+    <AssemblyName>FluentValidation.Tests</AssemblyName>
+    <RootNamespace>FluentValidation.Tests</RootNamespace>
+    <IsPackable>false</IsPackable>
+    <OutputType>Library</OutputType>
+    <NoWarn>1998;0618</NoWarn>
+    <SignAssembly>True</SignAssembly>
+    <DelaySign>False</DelaySign>
+  </PropertyGroup>
+  <PropertyGroup>
+    <NoWarn>NETSDK1138</NoWarn>
+  </PropertyGroup>
+  <ItemGroup>
+    <None Update="xunit.runner.json">
+      <CopyToOutputDirectory>PreserveNewest</CopyToOutputDirectory>
+    </None>
+  </ItemGroup>
+
+  <ItemGroup>
+    <PackageReference Include="Microsoft.NETFramework.ReferenceAssemblies" Version="1.0.0" />
+  </ItemGroup>
+
+  <ItemGroup Condition="'$(TargetFramework)'!='net35'">
+    <PackageReference Include="Microsoft.NET.Test.Sdk" Version="16.0.1" />
+    <PackageReference Include="Microsoft.TestPlatform.TestHost" Version="16.0.1" />
+    <PackageReference Include="System.ComponentModel.Annotations" Version="4.4.1" />
+    <PackageReference Include="xunit.runner.visualstudio" Version="2.2.0" />
+    <PackageReference Include="xunit" Version="2.2.0" />
+    <PackageReference Include="Moq" Version="4.7.99" />
+  </ItemGroup>
+
+  <ItemGroup Condition="'$(TargetFramework)'=='net35'">
+    <PackageReference Include="Newtonsoft.Json" Version="13.0.1" />
+    <PackageReference Include="Moq" Version="4.2.1510.2205" />
+    <PackageReference Include="xunit" Version="1.9.2" />
+    <PackageReference Include="xunit.extensions" Version="1.9.2" />
+    <PackageReference Include="Theraot.Core" Version="3.2.11" />
+    <PackageReference Include="Microsoft.NETFramework.ReferenceAssemblies.net35" Version="1.0.2">
+      <PrivateAssets>all</PrivateAssets>
+      <IncludeAssets>runtime; build; native; contentfiles; analyzers</IncludeAssets>
+    </PackageReference>
+    <PackageReference Include="xunit.runner.visualstudio" Version="2.4.1">
+      <PrivateAssets>all</PrivateAssets>
+      <IncludeAssets>runtime; build; native; contentfiles; analyzers</IncludeAssets>
+    </PackageReference>
+  </ItemGroup>
+
+  <ItemGroup>
+    <ProjectReference Include="..\FluentValidation\FluentValidation.csproj" />
+  </ItemGroup>
+  <ItemGroup>
+    <Compile Update="TestMessages.Designer.cs">
+      <DesignTime>True</DesignTime>
+      <AutoGen>True</AutoGen>
+      <DependentUpon>TestMessages.resx</DependentUpon>
+    </Compile>
+  </ItemGroup>
+  <ItemGroup>
+    <EmbeddedResource Update="TestMessages.resx">
+      <Generator>PublicResXFileCodeGenerator</Generator>
+      <LastGenOutput>TestMessages.Designer.cs</LastGenOutput>
+    </EmbeddedResource>
+  </ItemGroup>
+  <ItemGroup>
+    <Compile Update="TestMessages.Designer.cs">
+      <DesignTime>True</DesignTime>
+      <AutoGen>True</AutoGen>
+      <DependentUpon>TestMessages.resx</DependentUpon>
+    </Compile>
+    <Compile Include="..\FluentValidation\Internal\ExtensionsInternal.cs">
+      <Link>ExtensionsInternal.cs</Link>
+    </Compile>
+    <Compile Include="..\FluentValidation\Internal\TrackingCollection.cs">
+      <Link>TrackingCollection.cs</Link>
+    </Compile>
+  </ItemGroup>
+</Project>