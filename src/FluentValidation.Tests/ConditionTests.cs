#region License
// Copyright (c) .NET Foundation and contributors.
//
// Licensed under the Apache License, Version 2.0 (the "License");
// you may not use this file except in compliance with the License.
// You may obtain a copy of the License at
//
// http://www.apache.org/licenses/LICENSE-2.0
//
// Unless required by applicable law or agreed to in writing, software
// distributed under the License is distributed on an "AS IS" BASIS,
// WITHOUT WARRANTIES OR CONDITIONS OF ANY KIND, either express or implied.
// See the License for the specific language governing permissions and
// limitations under the License.
//
// The latest version of this file can be found at https://github.com/FluentValidation/FluentValidation
#endregion
#pragma warning disable 1998

namespace FluentValidation.Tests {
<<<<<<< HEAD
	using Xunit;	
#if NET35
	using Task = System.Threading.Tasks.TaskEx;
#else
  using System.Threading.Tasks;
#endif
=======
	using System.Collections.Generic;
	using System.Threading.Tasks;
	using Xunit;

>>>>>>> a490b8f5

	public class ConditionTests {
		[Fact]
		public void Validation_should_succeed_when_condition_does_not_match() {
			var validator = new TestConditionValidator();
			var result = validator.Validate(new Person {Id = 1});
			Assert.True(result.IsValid);
		}

		[Fact]
		public async System.Threading.Tasks.Task Validation_should_succeed_when_async_condition_does_not_match() {
			var validator = new TestConditionAsyncValidator();
			var result = await validator.ValidateAsync(new Person {Id = 1});
            result.IsValid.ShouldBeTrue();
		}

		[Fact]
		public void Validation_should_fail_when_condition_matches() {
			var validator = new TestConditionValidator();
			var result = validator.Validate(new Person());
			result.IsValid.ShouldBeFalse();
		}

		[Fact]
		public async System.Threading.Tasks.Task Validation_should_fail_when_async_condition_matches() {
			var validator = new TestConditionAsyncValidator();
			var result = await validator.ValidateAsync(new Person());
			result.IsValid.ShouldBeFalse();
		}

		[Fact]
		public void Validation_should_succeed_when_condition_matches() {
			var validator = new InverseConditionValidator();
			var result = validator.Validate(new Person());
			result.IsValid.ShouldBeTrue();
		}

		[Fact]
		public async System.Threading.Tasks.Task Validation_should_succeed_when_async_condition_matches() {
			var validator = new InverseConditionAsyncValidator();
			var result = await validator.ValidateAsync(new Person());
			result.IsValid.ShouldBeTrue();
		}

		[Fact]
		public void Validation_should_fail_when_condition_does_not_match() {
			var validator = new InverseConditionValidator();
			var result = validator.Validate(new Person {Id = 1});
			result.IsValid.ShouldBeFalse();
		}

		[Fact]
		public async System.Threading.Tasks.Task Validation_should_fail_when_async_condition_does_not_match() {
			var validator = new InverseConditionAsyncValidator();
			var result = await validator.ValidateAsync(new Person {Id = 1});
			result.IsValid.ShouldBeFalse();
		}

		[Fact]
		public void Condition_is_applied_to_all_validators_in_the_chain() {
			var validator = new TestValidator {
				v => v.RuleFor(x => x.Surname).NotNull().NotEqual("foo").When(x => x.Id > 0)
			};

			var result = validator.Validate(new Person());
			result.Errors.Count.ShouldEqual(0);
		}

		[Fact]
		public async System.Threading.Tasks.Task Async_condition_is_applied_to_all_validators_in_the_chain() {
			var validator = new TestValidator {
				v => v.RuleFor(x => x.Surname).NotNull().NotEqual("foo").WhenAsync(async (x,c) => x.Id > 0)
			};

			var result = await validator.ValidateAsync(new Person());
			result.Errors.Count.ShouldEqual(0);
		}

		[Fact]
		public void Async_condition_is_applied_to_all_validators_in_the_chain_when_executed_synchronously() {
			var validator = new TestValidator {
				v => v.RuleFor(x => x.Surname).NotNull().NotEqual("foo").WhenAsync(async (x,c) => x.Id > 0)
			};

			var result = validator.Validate(new Person());
			result.Errors.Count.ShouldEqual(0);
		}

		[Fact]
		public async System.Threading.Tasks.Task Sync_condition_is_applied_to_async_validators() {
			var validator = new TestValidator {
				v => v.RuleFor(x => x.Surname)
					.MustAsync(async (val, token) => val != null)
					.MustAsync(async (val, token) => val != "foo")
					.When(x => x.Id > 0)
			};

			var result = await validator.ValidateAsync(new Person());
			result.Errors.Count.ShouldEqual(0);
		}

		[Fact]
		public void Condition_is_applied_to_single_validator_in_the_chain_when_ApplyConditionTo_set_to_CurrentValidator() {
			var validator = new TestValidator {
				v => v.RuleFor(x => x.Surname).NotNull().NotEqual("foo").When(x => x.Id > 0, ApplyConditionTo.CurrentValidator)
			};

			var result = validator.Validate(new Person());
			result.Errors.Count.ShouldEqual(1);
		}

		[Fact]
		public async System.Threading.Tasks.Task Async_condition_is_applied_to_single_validator_in_the_chain_when_ApplyConditionTo_set_to_CurrentValidator() {
			var validator = new TestValidator {
				v => v.RuleFor(x => x.Surname).NotNull().NotEqual("foo").WhenAsync(async (x,c) => x.Id > 0, ApplyConditionTo.CurrentValidator)
			};

			var result = await validator.ValidateAsync(new Person());
			result.Errors.Count.ShouldEqual(1);
		}

		[Fact]
		public void Async_condition_executed_synchronosuly_with_synchronous_role() {
			var validator = new TestValidator();
			validator.RuleFor(x => x.Surname).NotNull()
				.WhenAsync((x, token) => Task.FromResult(false));
			var result = validator.Validate(new Person());
			result.IsValid.ShouldBeTrue();
		}

		[Fact]
		public void Async_condition_executed_synchronosuly_with_asynchronous_rule() {
			var validator = new TestValidator();
			validator.RuleFor(x => x.Surname)
				.MustAsync((surname, c) => Task.FromResult(surname != null))
				.WhenAsync((x, token) => Task.FromResult(false));
			var result = validator.Validate(new Person());
			result.IsValid.ShouldBeTrue();
		}

		[Fact]
		public void Async_condition_executed_synchronosuly_with_synchronous_collection_role() {
			var validator = new TestValidator();
			validator.RuleForEach(x => x.NickNames).NotNull()
				.WhenAsync((x, token) => Task.FromResult(false));
			var result = validator.Validate(new Person { NickNames = new string[0] });
			result.IsValid.ShouldBeTrue();
		}

		[Fact]
		public void Async_condition_executed_synchronosuly_with_asynchronous_collection_rule() {
			var validator = new TestValidator();
			validator.RuleForEach(x => x.NickNames)
				.MustAsync((n, c) => Task.FromResult(n != null))
				.WhenAsync((x, token) => Task.FromResult(false));
			var result = validator.Validate(new Person { NickNames = new string[0]});
			result.IsValid.ShouldBeTrue();
		}

		[Fact]
		public void Can_access_property_value_in_custom_condition() {
			var validator = new TestValidator();
			validator.RuleFor(x => x.Surname).Must(v => false).Configure(cfg => {
				cfg.ApplyCondition(context => cfg.GetPropertyValue(context.InstanceToValidate) != null);
			});

			var result = validator.Validate(new Person());
			result.IsValid.ShouldBeTrue();

			result = validator.Validate(new Person {Surname = "foo"});
			result.IsValid.ShouldBeFalse();
		}

		[Fact]
		public void Can_access_property_value_in_custom_condition_foreach() {
			var validator = new TestValidator();
			validator.RuleForEach(x => x.Orders).Must(v => false).Configure(cfg => {
				cfg.ApplyCondition(context => cfg.GetPropertyValue(context.InstanceToValidate) != null);
			});

			var result = validator.Validate(new Person());
			result.IsValid.ShouldBeTrue();

			result = validator.Validate(new Person { Orders = new List<Order> { new Order() }});
			result.IsValid.ShouldBeFalse();
		}

		private class TestConditionValidator : AbstractValidator<Person> {
			public TestConditionValidator() {
				RuleFor(x => x.Forename).NotNull().When(x => x.Id == 0);
			}
		}

		class TestConditionAsyncValidator : AbstractValidator<Person> {
			public TestConditionAsyncValidator() {
				RuleFor(x => x.Forename).NotNull().WhenAsync(async (x,c) => x.Id == 0);
			}
		}

		private class InverseConditionValidator : AbstractValidator<Person> {
			public InverseConditionValidator() {
				RuleFor(x => x.Forename).NotNull().Unless(x => x.Id == 0);
			}
		}

		class InverseConditionAsyncValidator : AbstractValidator<Person> {
			public InverseConditionAsyncValidator() {
				RuleFor(x => x.Forename).NotNull().UnlessAsync(async (x,c) => x.Id == 0);
			}
		}
	}

}
<|MERGE_RESOLUTION|>--- conflicted
+++ resolved
@@ -1,246 +1,236 @@
-#region License
-// Copyright (c) .NET Foundation and contributors.
-//
-// Licensed under the Apache License, Version 2.0 (the "License");
-// you may not use this file except in compliance with the License.
-// You may obtain a copy of the License at
-//
-// http://www.apache.org/licenses/LICENSE-2.0
-//
-// Unless required by applicable law or agreed to in writing, software
-// distributed under the License is distributed on an "AS IS" BASIS,
-// WITHOUT WARRANTIES OR CONDITIONS OF ANY KIND, either express or implied.
-// See the License for the specific language governing permissions and
-// limitations under the License.
-//
-// The latest version of this file can be found at https://github.com/FluentValidation/FluentValidation
-#endregion
-#pragma warning disable 1998
-
-namespace FluentValidation.Tests {
-<<<<<<< HEAD
-	using Xunit;	
-#if NET35
-	using Task = System.Threading.Tasks.TaskEx;
-#else
-  using System.Threading.Tasks;
-#endif
-=======
-	using System.Collections.Generic;
-	using System.Threading.Tasks;
-	using Xunit;
-
->>>>>>> a490b8f5
-
-	public class ConditionTests {
-		[Fact]
-		public void Validation_should_succeed_when_condition_does_not_match() {
-			var validator = new TestConditionValidator();
-			var result = validator.Validate(new Person {Id = 1});
-			Assert.True(result.IsValid);
-		}
-
-		[Fact]
-		public async System.Threading.Tasks.Task Validation_should_succeed_when_async_condition_does_not_match() {
-			var validator = new TestConditionAsyncValidator();
-			var result = await validator.ValidateAsync(new Person {Id = 1});
-            result.IsValid.ShouldBeTrue();
-		}
-
-		[Fact]
-		public void Validation_should_fail_when_condition_matches() {
-			var validator = new TestConditionValidator();
-			var result = validator.Validate(new Person());
-			result.IsValid.ShouldBeFalse();
-		}
-
-		[Fact]
-		public async System.Threading.Tasks.Task Validation_should_fail_when_async_condition_matches() {
-			var validator = new TestConditionAsyncValidator();
-			var result = await validator.ValidateAsync(new Person());
-			result.IsValid.ShouldBeFalse();
-		}
-
-		[Fact]
-		public void Validation_should_succeed_when_condition_matches() {
-			var validator = new InverseConditionValidator();
-			var result = validator.Validate(new Person());
-			result.IsValid.ShouldBeTrue();
-		}
-
-		[Fact]
-		public async System.Threading.Tasks.Task Validation_should_succeed_when_async_condition_matches() {
-			var validator = new InverseConditionAsyncValidator();
-			var result = await validator.ValidateAsync(new Person());
-			result.IsValid.ShouldBeTrue();
-		}
-
-		[Fact]
-		public void Validation_should_fail_when_condition_does_not_match() {
-			var validator = new InverseConditionValidator();
-			var result = validator.Validate(new Person {Id = 1});
-			result.IsValid.ShouldBeFalse();
-		}
-
-		[Fact]
-		public async System.Threading.Tasks.Task Validation_should_fail_when_async_condition_does_not_match() {
-			var validator = new InverseConditionAsyncValidator();
-			var result = await validator.ValidateAsync(new Person {Id = 1});
-			result.IsValid.ShouldBeFalse();
-		}
-
-		[Fact]
-		public void Condition_is_applied_to_all_validators_in_the_chain() {
-			var validator = new TestValidator {
-				v => v.RuleFor(x => x.Surname).NotNull().NotEqual("foo").When(x => x.Id > 0)
-			};
-
-			var result = validator.Validate(new Person());
-			result.Errors.Count.ShouldEqual(0);
-		}
-
-		[Fact]
-		public async System.Threading.Tasks.Task Async_condition_is_applied_to_all_validators_in_the_chain() {
-			var validator = new TestValidator {
-				v => v.RuleFor(x => x.Surname).NotNull().NotEqual("foo").WhenAsync(async (x,c) => x.Id > 0)
-			};
-
-			var result = await validator.ValidateAsync(new Person());
-			result.Errors.Count.ShouldEqual(0);
-		}
-
-		[Fact]
-		public void Async_condition_is_applied_to_all_validators_in_the_chain_when_executed_synchronously() {
-			var validator = new TestValidator {
-				v => v.RuleFor(x => x.Surname).NotNull().NotEqual("foo").WhenAsync(async (x,c) => x.Id > 0)
-			};
-
-			var result = validator.Validate(new Person());
-			result.Errors.Count.ShouldEqual(0);
-		}
-
-		[Fact]
-		public async System.Threading.Tasks.Task Sync_condition_is_applied_to_async_validators() {
-			var validator = new TestValidator {
-				v => v.RuleFor(x => x.Surname)
-					.MustAsync(async (val, token) => val != null)
-					.MustAsync(async (val, token) => val != "foo")
-					.When(x => x.Id > 0)
-			};
-
-			var result = await validator.ValidateAsync(new Person());
-			result.Errors.Count.ShouldEqual(0);
-		}
-
-		[Fact]
-		public void Condition_is_applied_to_single_validator_in_the_chain_when_ApplyConditionTo_set_to_CurrentValidator() {
-			var validator = new TestValidator {
-				v => v.RuleFor(x => x.Surname).NotNull().NotEqual("foo").When(x => x.Id > 0, ApplyConditionTo.CurrentValidator)
-			};
-
-			var result = validator.Validate(new Person());
-			result.Errors.Count.ShouldEqual(1);
-		}
-
-		[Fact]
-		public async System.Threading.Tasks.Task Async_condition_is_applied_to_single_validator_in_the_chain_when_ApplyConditionTo_set_to_CurrentValidator() {
-			var validator = new TestValidator {
-				v => v.RuleFor(x => x.Surname).NotNull().NotEqual("foo").WhenAsync(async (x,c) => x.Id > 0, ApplyConditionTo.CurrentValidator)
-			};
-
-			var result = await validator.ValidateAsync(new Person());
-			result.Errors.Count.ShouldEqual(1);
-		}
-
-		[Fact]
-		public void Async_condition_executed_synchronosuly_with_synchronous_role() {
-			var validator = new TestValidator();
-			validator.RuleFor(x => x.Surname).NotNull()
-				.WhenAsync((x, token) => Task.FromResult(false));
-			var result = validator.Validate(new Person());
-			result.IsValid.ShouldBeTrue();
-		}
-
-		[Fact]
-		public void Async_condition_executed_synchronosuly_with_asynchronous_rule() {
-			var validator = new TestValidator();
-			validator.RuleFor(x => x.Surname)
-				.MustAsync((surname, c) => Task.FromResult(surname != null))
-				.WhenAsync((x, token) => Task.FromResult(false));
-			var result = validator.Validate(new Person());
-			result.IsValid.ShouldBeTrue();
-		}
-
-		[Fact]
-		public void Async_condition_executed_synchronosuly_with_synchronous_collection_role() {
-			var validator = new TestValidator();
-			validator.RuleForEach(x => x.NickNames).NotNull()
-				.WhenAsync((x, token) => Task.FromResult(false));
-			var result = validator.Validate(new Person { NickNames = new string[0] });
-			result.IsValid.ShouldBeTrue();
-		}
-
-		[Fact]
-		public void Async_condition_executed_synchronosuly_with_asynchronous_collection_rule() {
-			var validator = new TestValidator();
-			validator.RuleForEach(x => x.NickNames)
-				.MustAsync((n, c) => Task.FromResult(n != null))
-				.WhenAsync((x, token) => Task.FromResult(false));
-			var result = validator.Validate(new Person { NickNames = new string[0]});
-			result.IsValid.ShouldBeTrue();
-		}
-
-		[Fact]
-		public void Can_access_property_value_in_custom_condition() {
-			var validator = new TestValidator();
-			validator.RuleFor(x => x.Surname).Must(v => false).Configure(cfg => {
-				cfg.ApplyCondition(context => cfg.GetPropertyValue(context.InstanceToValidate) != null);
-			});
-
-			var result = validator.Validate(new Person());
-			result.IsValid.ShouldBeTrue();
-
-			result = validator.Validate(new Person {Surname = "foo"});
-			result.IsValid.ShouldBeFalse();
-		}
-
-		[Fact]
-		public void Can_access_property_value_in_custom_condition_foreach() {
-			var validator = new TestValidator();
-			validator.RuleForEach(x => x.Orders).Must(v => false).Configure(cfg => {
-				cfg.ApplyCondition(context => cfg.GetPropertyValue(context.InstanceToValidate) != null);
-			});
-
-			var result = validator.Validate(new Person());
-			result.IsValid.ShouldBeTrue();
-
-			result = validator.Validate(new Person { Orders = new List<Order> { new Order() }});
-			result.IsValid.ShouldBeFalse();
-		}
-
-		private class TestConditionValidator : AbstractValidator<Person> {
-			public TestConditionValidator() {
-				RuleFor(x => x.Forename).NotNull().When(x => x.Id == 0);
-			}
-		}
-
-		class TestConditionAsyncValidator : AbstractValidator<Person> {
-			public TestConditionAsyncValidator() {
-				RuleFor(x => x.Forename).NotNull().WhenAsync(async (x,c) => x.Id == 0);
-			}
-		}
-
-		private class InverseConditionValidator : AbstractValidator<Person> {
-			public InverseConditionValidator() {
-				RuleFor(x => x.Forename).NotNull().Unless(x => x.Id == 0);
-			}
-		}
-
-		class InverseConditionAsyncValidator : AbstractValidator<Person> {
-			public InverseConditionAsyncValidator() {
-				RuleFor(x => x.Forename).NotNull().UnlessAsync(async (x,c) => x.Id == 0);
-			}
-		}
-	}
-
-}
+#region License
+// Copyright (c) .NET Foundation and contributors.
+//
+// Licensed under the Apache License, Version 2.0 (the "License");
+// you may not use this file except in compliance with the License.
+// You may obtain a copy of the License at
+//
+// http://www.apache.org/licenses/LICENSE-2.0
+//
+// Unless required by applicable law or agreed to in writing, software
+// distributed under the License is distributed on an "AS IS" BASIS,
+// WITHOUT WARRANTIES OR CONDITIONS OF ANY KIND, either express or implied.
+// See the License for the specific language governing permissions and
+// limitations under the License.
+//
+// The latest version of this file can be found at https://github.com/FluentValidation/FluentValidation
+#endregion
+#pragma warning disable 1998
+
+namespace FluentValidation.Tests {
+	using System.Collections.Generic;
+	using Xunit;
+	using System.Threading.Tasks;
+
+	public class ConditionTests {
+		[Fact]
+		public void Validation_should_succeed_when_condition_does_not_match() {
+			var validator = new TestConditionValidator();
+			var result = validator.Validate(new Person {Id = 1});
+			Assert.True(result.IsValid);
+		}
+
+		[Fact]
+		public async System.Threading.Tasks.Task Validation_should_succeed_when_async_condition_does_not_match() {
+			var validator = new TestConditionAsyncValidator();
+			var result = await validator.ValidateAsync(new Person {Id = 1});
+						result.IsValid.ShouldBeTrue();
+		}
+
+		[Fact]
+		public void Validation_should_fail_when_condition_matches() {
+			var validator = new TestConditionValidator();
+			var result = validator.Validate(new Person());
+			result.IsValid.ShouldBeFalse();
+		}
+
+		[Fact]
+		public async System.Threading.Tasks.Task Validation_should_fail_when_async_condition_matches() {
+			var validator = new TestConditionAsyncValidator();
+			var result = await validator.ValidateAsync(new Person());
+			result.IsValid.ShouldBeFalse();
+		}
+
+		[Fact]
+		public void Validation_should_succeed_when_condition_matches() {
+			var validator = new InverseConditionValidator();
+			var result = validator.Validate(new Person());
+			result.IsValid.ShouldBeTrue();
+		}
+
+		[Fact]
+		public async System.Threading.Tasks.Task Validation_should_succeed_when_async_condition_matches() {
+			var validator = new InverseConditionAsyncValidator();
+			var result = await validator.ValidateAsync(new Person());
+			result.IsValid.ShouldBeTrue();
+		}
+
+		[Fact]
+		public void Validation_should_fail_when_condition_does_not_match() {
+			var validator = new InverseConditionValidator();
+			var result = validator.Validate(new Person {Id = 1});
+			result.IsValid.ShouldBeFalse();
+		}
+
+		[Fact]
+		public async System.Threading.Tasks.Task Validation_should_fail_when_async_condition_does_not_match() {
+			var validator = new InverseConditionAsyncValidator();
+			var result = await validator.ValidateAsync(new Person {Id = 1});
+			result.IsValid.ShouldBeFalse();
+		}
+
+		[Fact]
+		public void Condition_is_applied_to_all_validators_in_the_chain() {
+			var validator = new TestValidator {
+				v => v.RuleFor(x => x.Surname).NotNull().NotEqual("foo").When(x => x.Id > 0)
+			};
+
+			var result = validator.Validate(new Person());
+			result.Errors.Count.ShouldEqual(0);
+		}
+
+		[Fact]
+		public async System.Threading.Tasks.Task Async_condition_is_applied_to_all_validators_in_the_chain() {
+			var validator = new TestValidator {
+				v => v.RuleFor(x => x.Surname).NotNull().NotEqual("foo").WhenAsync(async (x,c) => x.Id > 0)
+			};
+
+			var result = await validator.ValidateAsync(new Person());
+			result.Errors.Count.ShouldEqual(0);
+		}
+
+		[Fact]
+		public void Async_condition_is_applied_to_all_validators_in_the_chain_when_executed_synchronously() {
+			var validator = new TestValidator {
+				v => v.RuleFor(x => x.Surname).NotNull().NotEqual("foo").WhenAsync(async (x,c) => x.Id > 0)
+			};
+
+			var result = validator.Validate(new Person());
+			result.Errors.Count.ShouldEqual(0);
+		}
+
+		[Fact]
+		public async System.Threading.Tasks.Task Sync_condition_is_applied_to_async_validators() {
+			var validator = new TestValidator {
+				v => v.RuleFor(x => x.Surname)
+					.MustAsync(async (val, token) => val != null)
+					.MustAsync(async (val, token) => val != "foo")
+					.When(x => x.Id > 0)
+			};
+
+			var result = await validator.ValidateAsync(new Person());
+			result.Errors.Count.ShouldEqual(0);
+		}
+
+		[Fact]
+		public void Condition_is_applied_to_single_validator_in_the_chain_when_ApplyConditionTo_set_to_CurrentValidator() {
+			var validator = new TestValidator {
+				v => v.RuleFor(x => x.Surname).NotNull().NotEqual("foo").When(x => x.Id > 0, ApplyConditionTo.CurrentValidator)
+			};
+
+			var result = validator.Validate(new Person());
+			result.Errors.Count.ShouldEqual(1);
+		}
+
+		[Fact]
+		public async System.Threading.Tasks.Task Async_condition_is_applied_to_single_validator_in_the_chain_when_ApplyConditionTo_set_to_CurrentValidator() {
+			var validator = new TestValidator {
+				v => v.RuleFor(x => x.Surname).NotNull().NotEqual("foo").WhenAsync(async (x,c) => x.Id > 0, ApplyConditionTo.CurrentValidator)
+			};
+
+			var result = await validator.ValidateAsync(new Person());
+			result.Errors.Count.ShouldEqual(1);
+		}
+
+		[Fact]
+		public void Async_condition_executed_synchronosuly_with_synchronous_role() {
+			var validator = new TestValidator();
+			validator.RuleFor(x => x.Surname).NotNull()
+				.WhenAsync((x, token) => Task.FromResult(false));
+			var result = validator.Validate(new Person());
+			result.IsValid.ShouldBeTrue();
+		}
+
+		[Fact]
+		public void Async_condition_executed_synchronosuly_with_asynchronous_rule() {
+			var validator = new TestValidator();
+			validator.RuleFor(x => x.Surname)
+				.MustAsync((surname, c) => Task.FromResult(surname != null))
+				.WhenAsync((x, token) => Task.FromResult(false));
+			var result = validator.Validate(new Person());
+			result.IsValid.ShouldBeTrue();
+		}
+
+		[Fact]
+		public void Async_condition_executed_synchronosuly_with_synchronous_collection_role() {
+			var validator = new TestValidator();
+			validator.RuleForEach(x => x.NickNames).NotNull()
+				.WhenAsync((x, token) => Task.FromResult(false));
+			var result = validator.Validate(new Person { NickNames = new string[0] });
+			result.IsValid.ShouldBeTrue();
+		}
+
+		[Fact]
+		public void Async_condition_executed_synchronosuly_with_asynchronous_collection_rule() {
+			var validator = new TestValidator();
+			validator.RuleForEach(x => x.NickNames)
+				.MustAsync((n, c) => Task.FromResult(n != null))
+				.WhenAsync((x, token) => Task.FromResult(false));
+			var result = validator.Validate(new Person { NickNames = new string[0]});
+			result.IsValid.ShouldBeTrue();
+		}
+
+		[Fact]
+		public void Can_access_property_value_in_custom_condition() {
+			var validator = new TestValidator();
+			validator.RuleFor(x => x.Surname).Must(v => false).Configure(cfg => {
+				cfg.ApplyCondition(context => cfg.GetPropertyValue(context.InstanceToValidate) != null);
+			});
+
+			var result = validator.Validate(new Person());
+			result.IsValid.ShouldBeTrue();
+
+			result = validator.Validate(new Person {Surname = "foo"});
+			result.IsValid.ShouldBeFalse();
+		}
+
+		[Fact]
+		public void Can_access_property_value_in_custom_condition_foreach() {
+			var validator = new TestValidator();
+			validator.RuleForEach(x => x.Orders).Must(v => false).Configure(cfg => {
+				cfg.ApplyCondition(context => cfg.GetPropertyValue(context.InstanceToValidate) != null);
+			});
+
+			var result = validator.Validate(new Person());
+			result.IsValid.ShouldBeTrue();
+
+			result = validator.Validate(new Person { Orders = new List<Order> { new Order() }});
+			result.IsValid.ShouldBeFalse();
+		}
+
+		private class TestConditionValidator : AbstractValidator<Person> {
+			public TestConditionValidator() {
+				RuleFor(x => x.Forename).NotNull().When(x => x.Id == 0);
+			}
+		}
+
+		class TestConditionAsyncValidator : AbstractValidator<Person> {
+			public TestConditionAsyncValidator() {
+				RuleFor(x => x.Forename).NotNull().WhenAsync(async (x,c) => x.Id == 0);
+			}
+		}
+
+		private class InverseConditionValidator : AbstractValidator<Person> {
+			public InverseConditionValidator() {
+				RuleFor(x => x.Forename).NotNull().Unless(x => x.Id == 0);
+			}
+		}
+
+		class InverseConditionAsyncValidator : AbstractValidator<Person> {
+			public InverseConditionAsyncValidator() {
+				RuleFor(x => x.Forename).NotNull().UnlessAsync(async (x,c) => x.Id == 0);
+			}
+		}
+	}
+
+}