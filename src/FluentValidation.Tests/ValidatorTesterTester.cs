#region License

// Copyright (c) .NET Foundation and contributors.
//
// Licensed under the Apache License, Version 2.0 (the "License");
// you may not use this file except in compliance with the License.
// You may obtain a copy of the License at
//
// http://www.apache.org/licenses/LICENSE-2.0
//
// Unless required by applicable law or agreed to in writing, software
// distributed under the License is distributed on an "AS IS" BASIS,
// WITHOUT WARRANTIES OR CONDITIONS OF ANY KIND, either express or implied.
// See the License for the specific language governing permissions and
// limitations under the License.
//
// The latest version of this file can be found at https://github.com/FluentValidation/FluentValidation

#endregion

namespace FluentValidation.Tests {
	using System;
	using System.Collections.Generic;
	using System.Linq;
	using Xunit;
	using TestHelper;
	using Validators;
	using System.Threading.Tasks;

#if NET35
	using Task = System.Threading.Tasks.TaskEx;
#endif
	public class ValidatorTesterTester {
		private TestValidator validator;

		public ValidatorTesterTester() {
			CultureScope.SetDefaultCulture();
			validator = new TestValidator();
			validator.RuleFor(x => x.CreditCard).Must(creditCard => !string.IsNullOrEmpty(creditCard)).WhenAsync((x, cancel) => Task.Run(() => { return x.Age >= 18; }));
			validator.RuleFor(x => x.Forename).NotNull();
			validator.RuleForEach(person => person.NickNames).MinimumLength(5);
			CultureScope.SetDefaultCulture();
		}

		[Fact]
		public void ShouldHaveValidationError_should_not_throw_when_there_are_validation_errors_ruleforeach() {
			var person = new Person {NickNames = new[] {"magician", "bull"}};
			validator.TestValidate(person).ShouldHaveValidationErrorFor(l => l.NickNames);
		}

		[Fact]
		public void ShouldHaveValidationError_should_throw_when_there_are_not_validation_errors_ruleforeach() {
			var person = new Person {NickNames = new[] {"magician", "awesome"}};

			ValidationTestException validationTestException = Assert.Throws<ValidationTestException>(() =>
				validator.TestValidate(person).ShouldHaveValidationErrorFor(l => l.NickNames));

			Assert.Contains(nameof(Person.NickNames), validationTestException.Message);
		}

		[Fact]
		public void ShouldNotHaveValidationError_should_not_throw_when_there_are_not_validation_errors_ruleforeach() {
			var person = new Person {NickNames = new[] {"magician", "awesome"}};
			validator.TestValidate(person).ShouldNotHaveValidationErrorFor(l => l.NickNames);
		}

		[Fact]
		public void ShouldNotHaveValidationError_should_throw_when_there_are_validation_errors_ruleforeach() {
			var person = new Person {NickNames = new[] {"magician", "bull"}};

			ValidationTestException validationTestException = Assert.Throws<ValidationTestException>(() =>
				validator.TestValidate(person).ShouldNotHaveValidationErrorFor(l => l.NickNames));

			Assert.Contains(nameof(Person.NickNames), validationTestException.Message);
		}

		[Fact]
		public void ShouldNotHaveValidationError_should_have_validation_error_details_when_thrown_ruleforeach() {
			var person = new Person {NickNames = new[] {"magician", "bull"}};
			ValidationTestException validationTestException = Assert.Throws<ValidationTestException>(() =>
				validator.TestValidate(person).ShouldNotHaveValidationErrorFor(l => l.NickNames));
			Assert.Contains("The length of 'Nick Names' must be at least 5 characters. You entered 4 characters.", validationTestException.Message);
		}

		[Fact]
		public void ShouldHaveValidationError_should_not_throw_when_there_are_validation_errors() {
			var person = new Person();
			validator.TestValidate(person).ShouldHaveValidationErrorFor(x => x.Forename);
		}

		[Fact]
		public void ShouldHaveValidationError_Should_support_nested_properties() {
			validator.RuleFor(x => x.Address.Line1).NotNull();

			var person = new Person {
				Address = new Address {
					Line1 = null,
				},
			};

			validator.TestValidate(person).ShouldHaveValidationErrorFor(x => x.Address.Line1);
		}

		[Fact]
		public void ShouldNotHaveValidationError_Should_support_nested_properties() {
			validator.RuleFor(x => x.Address.Line1).NotNull();

			var person = new Person {
				Address = new Address {
					Line1 = "anything",
				},
			};

			validator.TestValidate(person).ShouldNotHaveValidationErrorFor(x => x.Address.Line1);
		}

		[Fact]
		public void ShouldHaveValidationError_Should_throw_when_there_are_no_validation_errors() {
			var person = new Person {Forename = "test"};
			Assert.Throws<ValidationTestException>(() => validator.TestValidate(person).ShouldHaveValidationErrorFor(x => x.Forename));
		}

		[Fact]
		public void ShouldNotHaveValidationError_should_not_throw_when_there_are_no_errors() {
			var person = new Person {Forename = "test"};
			validator.TestValidate(person).ShouldNotHaveValidationErrorFor(x => x.Forename);
		}

		[Fact]
		public void ShouldNotHaveValidationError_should_throw_when_there_are_errors() {
			var person = new Person();
			Assert.Throws<ValidationTestException>(() => validator.TestValidate(person).ShouldNotHaveValidationErrorFor(x => x.Forename));
		}

		[Fact]
		public void ShouldHaveValidationError_should_not_throw_when_there_are_errors_with_preconstructed_object() {
			validator.TestValidate(new Person()).ShouldHaveValidationErrorFor(x => x.Forename);
		}

		[Fact]
		public void ShouldHaveValidationError_should_throw_when_there_are_no_validation_errors_with_preconstructed_object() {
			Assert.Throws<ValidationTestException>(() => validator.TestValidate(new Person {Forename = "test"}).ShouldHaveValidationErrorFor(x => x.Forename));
		}

		[Fact]
		public void ShouldNotHAveValidationError_should_not_throw_When_there_are_no_errors_with_preconstructed_object() {
			validator.TestValidate(new Person {Forename = "test"}).ShouldNotHaveValidationErrorFor(x => x.Forename);
		}

		[Fact]
		public void ShouldNotHaveValidationError_should_throw_when_there_are_errors_with_preconstructed_object() {
			Assert.Throws<ValidationTestException>(() => validator.TestValidate(new Person {Forename = null}).ShouldNotHaveValidationErrorFor(x => x.Forename));
		}


		[Fact]
		public void ShouldHaveChildValidator_throws_when_property_does_not_have_child_validator() {
			var ex = Assert.Throws<ValidationTestException>(() =>
				validator.ShouldHaveChildValidator(x => x.Address, typeof(AddressValidator))
			);

			ex.Message.ShouldEqual("Expected property 'Address' to have a child validator of type 'AddressValidator.'. Instead found 'none'");
		}


		[Fact]
		public void ShouldHaveChildValidator_should_not_throw_when_property_Does_have_child_validator() {
			validator.RuleFor(x => x.Address).SetValidator(new AddressValidator());
			validator.ShouldHaveChildValidator(x => x.Address, typeof(AddressValidator));
		}

		[Fact]
		public void ShouldHaveChildValidator_should_not_throw_when_property_Does_have_child_validator_and_expecting_a_basetype() {
			validator.RuleFor(x => x.Address).SetValidator(new AddressValidator());
			validator.ShouldHaveChildValidator(x => x.Address, typeof(AbstractValidator<Address>));
		}

		[Fact]
		public void ShouldHaveChildvalidator_throws_when_collection_property_Does_not_have_child_validator() {
			var ex = Assert.Throws<ValidationTestException>(() =>
				validator.ShouldHaveChildValidator(x => x.Orders, typeof(OrderValidator))
			);

			ex.Message.ShouldEqual("Expected property 'Orders' to have a child validator of type 'OrderValidator.'. Instead found 'none'");
		}

		[Fact]
		public void ShouldHaveChildValidator_should_throw_when_property_has_a_different_child_validator() {
			validator.RuleFor(x => x.Address).SetValidator(new AddressValidator());
			var ex = Assert.Throws<ValidationTestException>(() =>
				validator.ShouldHaveChildValidator(x => x.Address, typeof(OrderValidator))
			);

			ex.Message.ShouldEqual("Expected property 'Address' to have a child validator of type 'OrderValidator.'. Instead found 'AddressValidator'");
		}

		[Fact]
		public void ShouldHaveChildValidator_should_not_throw_when_property_has_collection_validators() {
			validator.RuleForEach(x => x.Orders).SetValidator(new OrderValidator());
			validator.ShouldHaveChildValidator(x => x.Orders, typeof(OrderValidator));
		}

		[Fact]
		public void ShouldHaveChildValidator_works_on_model_level_rules() {
			validator.RuleFor(x => x).SetValidator(new InlineValidator<Person>());
			validator.ShouldHaveChildValidator(x => x, typeof(InlineValidator<Person>));
		}

		[Fact]
		public void ShouldHaveValidationErrorFor_takes_account_of_rulesets() {
			var testValidator = new TestValidator();
			testValidator.RuleSet("Names", () => {
				testValidator.RuleFor(x => x.Surname).NotNull();
				testValidator.RuleFor(x => x.Forename).NotNull();
			});
			testValidator.RuleFor(x => x.Id).NotEqual(0);

			testValidator.TestValidate(new Person(), opt => opt.IncludeRuleSets("Names"))
				.ShouldHaveValidationErrorFor(x => x.Forename);
		}

		[Fact]
		public void ShouldHaveValidationErrorFor_takes_account_of_rulesets_fluent_approach() {
			var testValidator = new TestValidator();
			testValidator.RuleSet("Names", () => {
				testValidator.RuleFor(x => x.Surname).NotNull();
				testValidator.RuleFor(x => x.Forename).NotNull();
			});
			testValidator.RuleFor(x => x.Id).NotEqual(0);

#pragma warning disable 618
			var assertionRoot = testValidator.TestValidate(new Person(), "Names");
#pragma warning restore 618

			assertionRoot.ShouldHaveValidationErrorFor(x => x.Forename)
				.WithErrorCode("NotNullValidator");
			assertionRoot.ShouldHaveValidationErrorFor(x => x.Surname).WithErrorCode("NotNullValidator");
			assertionRoot.ShouldNotHaveValidationErrorFor(x => x.Id);
		}

		[Fact]
		public void Tests_nested_property_using_obsolete_method() {
			var validator = new TestValidator();
			validator.RuleFor(x => x.Address.Line1).NotEqual("foo");

			var result = validator.TestValidate(new Person() {
				Address = new Address {Line1 = "bar"}
			});

			var ex = Assert.Throws<ValidationTestException>(() => {
				result.ShouldHaveValidationErrorFor(x => x.Address.Line1);
			});

			ex.Message.ShouldEqual("Expected a validation error for property Address.Line1");
		}

		[Fact]
		public void Tests_nested_property() {
			var validator = new TestValidator();
			validator.RuleFor(x => x.Address.Line1).NotEqual("foo");

			var result = validator.TestValidate(new Person() {
				Address = new Address {Line1 = "bar"}
			});

			var ex = Assert.Throws<ValidationTestException>(() => {
				result.ShouldHaveValidationErrorFor(x => x.Address.Line1);
			});

			ex.Message.ShouldEqual("Expected a validation error for property Address.Line1");
		}

		[Fact]
		public void Tests_nested_property_reverse() {
			var validator = new TestValidator();
			validator.RuleFor(x => x.Address.Line1).NotEqual("foo");

			var result = validator.TestValidate(new Person() {
				Address = new Address {Line1 = "foo"}
			});

			var ex = Assert.Throws<ValidationTestException>(() => {
				result.ShouldNotHaveValidationErrorFor(x => x.Address.Line1);
			});

			ex.Message.Contains($"Expected no validation errors for property Address.Line1").ShouldBeTrue();
		}

		[Fact]
		public void ShouldHaveValidationError_with_an_unmatched_rule_and_a_single_error_should_throw_an_exception() {
			var validator = new TestValidator();
			validator.RuleFor(x => x.NullableInt).GreaterThanOrEqualTo(3);

			var result = validator.TestValidate(new Person() {
				NullableInt = 1
			});

			var ex = Assert.Throws<ValidationTestException>(() => result.ShouldHaveValidationErrorFor(x => x.NullableInt.Value));
			Assert.Equal("Expected a validation error for property NullableInt.Value\n----\nProperties with Validation Errors:\n[0]: NullableInt\n", ex.Message);
		}

		[Fact]
		public void ShouldHaveValidationError_with_an_unmatched_rule_and_multiple_errors_should_throw_an_exception() {
			var validator = new TestValidator();
			validator.RuleFor(x => x.NullableInt).GreaterThan(1);
			validator.RuleFor(x => x.Age).GreaterThan(1);
			validator.RuleFor(x => x.AnotherInt).GreaterThan(2);

			var result = validator.TestValidate(new Person() {
				NullableInt = 1,
				Age = 1,
				AnotherInt = 1
			});

			var ex = Assert.Throws<ValidationTestException>(() => result.ShouldHaveValidationErrorFor(x => x.NullableInt.Value));
			Assert.Equal("Expected a validation error for property NullableInt.Value\n----\nProperties with Validation Errors:\n[0]: NullableInt\n[1]: Age\n[2]: AnotherInt\n", ex.Message);
		}

		[Fact]
		public void ShouldNotHaveValidationError_should_correctly_handle_explicitly_providing_object_to_validate() {
			var unitOfMeasure = new UnitOfMeasure {
				Value = 1,
				Type = 43
			};

			var validator = new UnitOfMeasureValidator();

			validator.TestValidate(unitOfMeasure).ShouldNotHaveValidationErrorFor(unit => unit.Type);
		}

		[Fact]
		public void ShouldNotHaveValidationError_should_correctly_handle_explicitly_providing_object_to_validate_and_other_property_fails_validation() {
			var validator = new Address2Validator();
			validator.RuleFor(x => x.StreetNumber).Equal("foo");

			var address = new Address2 {
				StreetNumber = "a",
				Street = "b"
			};

			validator.TestValidate(address).ShouldNotHaveValidationErrorFor(a => a.Street);
		}

		[Fact]
		public void ShouldHaveValidationError_preconstructed_object_does_not_throw_for_unwritable_property() {
			validator.RuleFor(x => x.ForenameReadOnly).NotNull();
			validator.TestValidate(new Person {Forename = null}).ShouldHaveValidationErrorFor(x => x.ForenameReadOnly);
		}

		[Fact]
		public void Expected_message_check() {
			bool exceptionCaught = false;

			try {
				var validator = new InlineValidator<Person> {
					v => v.RuleFor(x => x.Surname).NotNull().WithMessage("bar")
				};
				validator.TestValidate(new Person())
					.ShouldHaveValidationErrorFor(x => x.Surname)
					.WithErrorMessage("foo");
			}
			catch (ValidationTestException e) {
				exceptionCaught = true;

				e.Message.ShouldEqual("Expected an error message of 'foo'. Actual message was 'bar'");
			}

			exceptionCaught.ShouldBeTrue();
		}

		/// <summary>
		/// Full test (for WhenAll)
		/// </summary>
		/// <param name="withoutErrMsg"></param>
		/// <param name="errMessages"></param>
		/// <param name="shouldBe"></param>
		[Theory]
		[InlineData("bar", new string[] { })]
		[InlineData("bar", new string[] { "foo", })]
		[InlineData("bar", new string[] { "foo", "bar" })]
		[InlineData("bar", new string[] { "bar", })]
		public void Unexpected_message_check(string withoutErrMsg, string[] errMessages) {
			bool exceptionCaught = false;

			try {
				var validator = new InlineValidator<Person>();
				foreach (var msg in errMessages) {
					validator.Add(v => v.RuleFor(x => x.Surname).NotNull().WithMessage(msg));
				}

				validator.TestValidate(new Person { }).Errors.WithoutErrorMessage(withoutErrMsg);
			}
			catch (ValidationTestException e) {
				exceptionCaught = true;

				e.Message.ShouldEqual($"Found an unexpected error message of '{withoutErrMsg}'");
			}

			exceptionCaught.ShouldEqual(errMessages.Contains(withoutErrMsg));
		}

		[Fact]
		public void Expected_message_argument_check() {
			bool exceptionCaught = false;

			try {
				var validator = new InlineValidator<Person> {
					v => v.RuleFor(x => x.Surname)
						.Must((x, y, context) => {
							context.MessageFormatter.AppendArgument("Foo", "bar");
							return false;
						})
						.WithMessage("{Foo}")
				};
				validator.TestValidate(new Person())
					.ShouldHaveValidationErrorFor(x => x.Surname)
					.WithMessageArgument("Foo", "foo");
			}
			catch (ValidationTestException e) {
				exceptionCaught = true;
				e.Message.ShouldEqual("Expected message argument 'Foo' with value 'foo'. Actual value was 'bar'");
			}

			exceptionCaught.ShouldBeTrue();
		}

		[Fact]
		public void Expected_state_check() {
			bool exceptionCaught = false;

			try {
				var validator = new InlineValidator<Person> {
					v => v.RuleFor(x => x.Surname).NotNull().WithState(x => "bar")
				};
				validator.TestValidate(new Person())
					.ShouldHaveValidationErrorFor(x => x.Surname)
					.WithCustomState("foo");
			}
			catch (ValidationTestException e) {
				exceptionCaught = true;

				e.Message.ShouldEqual("Expected custom state of 'foo'. Actual state was 'bar'");
			}

			exceptionCaught.ShouldBeTrue();
		}

		[Fact]
		public void Unexpected_state_check() {
			bool exceptionCaught = false;

			try {
				var validator = new InlineValidator<Person> {
					v => v.RuleFor(x => x.Surname).NotNull().WithState(x => "bar"),
					v => v.RuleFor(x => x.Surname).NotNull().WithState(x => "foo"),
				};
				validator.TestValidate(new Person())
					.ShouldHaveValidationErrorFor(x => x.Surname)
					.WithoutCustomState("bar");
			}
			catch (ValidationTestException e) {
				exceptionCaught = true;

				e.Message.ShouldEqual("Found an unexpected custom state of 'bar'");
			}

			exceptionCaught.ShouldBeTrue();
		}

		[Fact]
		public void Test_custom_state_with_concatenated_string() {
			var validator = new InlineValidator<Person>();
			validator.RuleFor(x => x.Surname).NotNull().WithState(x => "Test" + 123);
			var result = validator.TestValidate(new Person());

			// String concatenated with integer means a different string reference is created:
			/*
				object s1 = "Test" + 123.ToString();
				object s2 = "Test123";
				bool check1 = s1 == s2; // False
			 */
			// Test to ensure that this scenario is handled properly.
			result.ShouldHaveValidationErrorFor(x => x.Surname)
				.WithCustomState("Test123");
		}

		[Fact]
		public void Custom_state_comparer_check() {
			var validator = new InlineValidator<Person>();
			validator.RuleFor(x => x.Surname).NotNull().WithState(x => "Test" + 123);
			var result = validator.TestValidate(new Person());

			// Throws without comparer.
			Assert.Throws<ValidationTestException>(() => {
				result.ShouldHaveValidationErrorFor(x => x.Surname)
					.WithCustomState("test123");
			});

			// Doesn't throw with comparer.
			result.ShouldHaveValidationErrorFor(x => x.Surname)
				.WithCustomState("test123", StringComparer.OrdinalIgnoreCase);
		}

		[Fact]
		public void Expected_error_code_check() {
			bool exceptionCaught = false;

			try {
				var validator = new InlineValidator<Person> {
					v => v.RuleFor(x => x.Surname).NotNull().WithErrorCode("bar")
				};
				validator.TestValidate(new Person())
					.ShouldHaveValidationErrorFor(x => x.Surname)
					.WithErrorCode("foo");
			}
			catch (ValidationTestException e) {
				exceptionCaught = true;

				e.Message.ShouldEqual("Expected an error code of 'foo'. Actual error code was 'bar'");
			}

			exceptionCaught.ShouldBeTrue();
		}

		[Fact]
		public void Unexpected_error_code_check() {
			bool exceptionCaught = false;

			try {
				var validator = new InlineValidator<Person> {
					v => v.RuleFor(x => x.Surname).NotNull().WithErrorCode("bar"),
					v => v.RuleFor(x => x.Surname).NotNull().WithErrorCode("foo")
				};
				validator.TestValidate(new Person())
					.ShouldHaveValidationErrorFor(x => x.Surname)
					.WithoutErrorCode("bar");
			}
			catch (ValidationTestException e) {
				exceptionCaught = true;

				e.Message.ShouldEqual("Found an unexpected error code of 'bar'");
			}

			exceptionCaught.ShouldBeTrue();
		}

		[Fact]
		public void Expected_severity_check() {
			bool exceptionCaught = false;

			try {
				var validator = new InlineValidator<Person> {
					v => v.RuleFor(x => x.Surname).NotNull().WithSeverity(Severity.Warning)
				};
				validator.TestValidate(new Person())
					.ShouldHaveValidationErrorFor(x => x.Surname)
					.WithSeverity(Severity.Error);
			}
			catch (ValidationTestException e) {
				exceptionCaught = true;

				e.Message.ShouldEqual($"Expected a severity of '{nameof(Severity.Error)}'. Actual severity was '{nameof(Severity.Warning)}'");
			}

			exceptionCaught.ShouldBeTrue();
		}

		[Fact]
		public void Unexpected_severity_check() {
			bool exceptionCaught = false;

			try {
				var validator = new InlineValidator<Person> {
					v => v.RuleFor(x => x.Surname).NotNull().WithSeverity(Severity.Warning),
					v => v.RuleFor(x => x.Surname).NotNull().WithSeverity(Severity.Error),
				};
				validator.TestValidate(new Person())
					.ShouldHaveValidationErrorFor(x => x.Surname)
					.WithoutSeverity(Severity.Warning);
			}
			catch (ValidationTestException e) {
				exceptionCaught = true;

				e.Message.ShouldEqual($"Found an unexpected severity of '{nameof(Severity.Warning)}'");
			}

			exceptionCaught.ShouldBeTrue();
		}

		[Theory]
		[InlineData(42, null)]
		[InlineData(42, "")]
		public void ShouldHaveValidationError_should_not_throw_when_there_are_validation_errors__WhenAsyn_is_used(int age, string cardNumber) {
			Person testPerson = new Person() {
				CreditCard = cardNumber,
				Age = age
			};

			validator.TestValidate(testPerson).ShouldHaveValidationErrorFor(x => x.CreditCard);
		}

		[Theory]
		[InlineData(42, "cardNumber")]
		[InlineData(17, null)]
		[InlineData(17, "")]
		[InlineData(17, "cardNumber")]
		public void ShouldHaveValidationError_should_throw_when_there_are_not_validation_errors__WhenAsyn_Is_Used(int age, string cardNumber) {
			Person testPerson = new Person() {
				CreditCard = cardNumber,
				Age = age
			};

			Assert.Throws<ValidationTestException>(() => validator.TestValidate(testPerson).ShouldHaveValidationErrorFor(x => x.CreditCard));
		}

		[Theory]
		[InlineData(42, "cardNumber")]
		[InlineData(17, null)]
		[InlineData(17, "")]
		[InlineData(17, "cardNumber")]
		public void ShouldNotHaveValidationError_should_throw_when_there_are_not_validation_errors__WhenAsyn_is_used(int age, string cardNumber) {
			Person testPerson = new Person() {
				CreditCard = cardNumber,
				Age = age
			};

			validator.TestValidate(testPerson)
				.ShouldNotHaveValidationErrorFor(x => x.CreditCard);
		}

		[Theory]
		[InlineData(42, null)]
		[InlineData(42, "")]
		public void ShouldNotHaveValidationError_should_throw_when_there_are_validation_errors__WhenAsyn_is_used(int age, string cardNumber) {
			Person testPerson = new Person() {
				CreditCard = cardNumber,
				Age = age
			};

			Assert.Throws<ValidationTestException>(() => validator.TestValidate(testPerson).ShouldNotHaveValidationErrorFor(x => x.CreditCard));
		}

		[Fact]
		public void ShouldHaveChildValidator_should_work_with_DependentRules() {
			var validator = new InlineValidator<Person>();

			validator.RuleFor(x => x.Children)
				.NotNull().When(p => true)
				.DependentRules(() => {
					validator.RuleForEach(p => p.Children).SetValidator(p => new InlineValidator<Person>());
				});

			validator.ShouldHaveChildValidator(x => x.Children, typeof(InlineValidator<Person>));
		}

		[Fact]
		public void Allows_only_one_failure_to_match() {
			var validator = new InlineValidator<Person> {
				v => v.RuleFor(x => x.Surname).Equal("a").WithErrorCode("nota"),
				v => v.RuleFor(x => x.Surname).Equal("b").WithErrorCode("notb")
			};

			var person = new Person() { Surname = "c" };
			var result = validator.TestValidate(person);

			result.ShouldHaveAnyValidationError().WithErrorCode("nota");
			result.ShouldHaveAnyValidationError().WithErrorCode("notb");
		}

		[Fact]
		public void Matches_any_failure() {
			var validator = new InlineValidator<Person> {
				v => v.RuleFor(x => x.Surname).NotEqual("foo"),
			};

			var resultWithFailure = validator.TestValidate(new Person { Surname = "foo"});
			var resultWithoutFailure = validator.TestValidate(new Person { Surname = ""});

			Assert.Throws<ValidationTestException>(() => resultWithoutFailure.ShouldHaveAnyValidationError());
			Assert.Throws<ValidationTestException>(() => resultWithFailure.ShouldNotHaveAnyValidationErrors());

			// Neither should throw.
			resultWithFailure.ShouldHaveAnyValidationError();
			resultWithoutFailure.ShouldNotHaveAnyValidationErrors();
		}

		[Fact]
		public void Model_level_check_fails_if_no_model_level_failures() {
			var validator = new InlineValidator<Person>();
			validator.RuleFor(x => x.Surname).Must(x => false);
			var result = validator.TestValidate(new Person());

			Assert.Throws<ValidationTestException>(() => {
				result.ShouldHaveValidationErrorFor(x => x);
			});

			Assert.Throws<ValidationTestException>(() => {
				result.ShouldHaveValidationErrorFor("");
			});
		}

		[Fact]
		public void Matches_model_level_rule() {
			var validator = new InlineValidator<Person>();
			validator.RuleFor(x => x).Must(x => false);
			validator.RuleFor(x => x.Surname).Must(x => false);

			var result = validator.TestValidate(new Person());

			bool thrown = false;
			try {
				result.ShouldHaveValidationErrorFor(x => x);
				result.ShouldHaveValidationErrorFor("");
			}
			catch (ValidationTestException) {
				thrown = true;
			}

			thrown.ShouldBeFalse();
		}

		[Fact]
		public void Can_use_indexer_in_string_message() {
			var validator = new InlineValidator<Person>();
			var orderValidator = new InlineValidator<Order>();
			orderValidator.RuleFor(x => x.ProductName).NotNull();
			validator.RuleForEach(x => x.Orders).SetValidator(orderValidator);

			var model = new Person { Orders = new List<Order> { new Order() }};
			var result = validator.TestValidate(model);
			result.ShouldHaveValidationErrorFor("Orders[0].ProductName");
		}

		[Fact]
		public void Can_use_indexer_in_string_message_inverse() {
			var validator = new InlineValidator<Person>();
			var orderValidator = new InlineValidator<Order>();
			orderValidator.RuleFor(x => x.ProductName).Null();
			validator.RuleForEach(x => x.Orders).SetValidator(orderValidator);

			var model = new Person { Orders = new List<Order> { new Order() }};
			var result = validator.TestValidate(model);
			result.ShouldNotHaveValidationErrorFor("Orders[0].ProductName");
		}

		[Fact]
		public async System.Threading.Tasks.Task TestValidate_runs_async() {
			var validator = new InlineValidator<Person>();
			validator.RuleFor(x => x.Surname).MustAsync((x, ct) => Task.FromResult(false));
			var result = await validator.TestValidateAsync(new Person());
			result.ShouldHaveValidationErrorFor(x => x.Surname);
		}

		[Fact]
		public async System.Threading.Tasks.Task TestValidate_runs_async_throws() {
			var validator = new InlineValidator<Person>();
			validator.RuleFor(x => x.Surname).MustAsync((x, ct) => Task.FromResult(false));
			var result = await validator.TestValidateAsync(new Person());
			Assert.Throws<ValidationTestException>(() => {
				result.ShouldNotHaveValidationErrorFor(x => x.Surname);
			});
		}

		[Fact]
		public async System.Threading.Tasks.Task ShouldHaveValidationError_async() {
			var validator = new InlineValidator<Person>();
			validator.RuleFor(x => x.Surname).MustAsync((x, ct) => Task.FromResult(false));
			(await validator.TestValidateAsync(new Person())).ShouldHaveValidationErrorFor(x => x.Surname);
		}

		[Fact]
		public async System.Threading.Tasks.Task ShouldHaveValidationError_async_throws() {
			var validator = new InlineValidator<Person>();
			validator.RuleFor(x => x.Surname).MustAsync((x, ct) => Task.FromResult(true));
<<<<<<< HEAD
			await
#if NET35
				AssertEx
#else
				Assert
#endif
				.ThrowsAsync<ValidationTestException>(async () =>
					{	await validator.ShouldHaveValidationErrorForAsync(x => x.Surname, null as string);
=======
			await Assert.ThrowsAsync<ValidationTestException>(async () => {
				(await validator.TestValidateAsync(new Person())).ShouldHaveValidationErrorFor(x => x.Surname);
>>>>>>> a490b8f5
			});
		}

		[Fact]
		public async System.Threading.Tasks.Task ShouldNotHaveValidationError_async() {
			var validator = new InlineValidator<Person>();
			validator.RuleFor(x => x.Surname).MustAsync((x, ct) => Task.FromResult(true));
			(await validator.TestValidateAsync(new Person())).ShouldNotHaveValidationErrorFor(x => x.Surname);
		}

		[Fact]
		public async System.Threading.Tasks.Task ShouldNotHaveValidationError_async_throws() {
			var validator = new InlineValidator<Person>();
			validator.RuleFor(x => x.Surname).MustAsync((x, ct) => Task.FromResult(false));
<<<<<<< HEAD
			await
#if NET35
				AssertEx
#else
				Assert
#endif
				.ThrowsAsync<ValidationTestException>(async () => {
					await validator.ShouldNotHaveValidationErrorForAsync(x => x.Surname, null as string);
=======
			await Assert.ThrowsAsync<ValidationTestException>(async () => {
				(await validator.TestValidateAsync(new Person())).ShouldNotHaveValidationErrorFor(x => x.Surname);
>>>>>>> a490b8f5
			});
		}

		[Fact]
		public async System.Threading.Tasks.Task ShouldHaveValidationError_model_async() {
			var validator = new InlineValidator<Person>();
			validator.RuleFor(x => x.Surname).MustAsync((x, ct) => Task.FromResult(false));
			(await validator.TestValidateAsync(new Person())).ShouldHaveValidationErrorFor(x => x.Surname);
		}

		[Fact]
		public async System.Threading.Tasks.Task ShouldHaveValidationError_model_async_throws() {
			var validator = new InlineValidator<Person>();
			validator.RuleFor(x => x.Surname).MustAsync((x, ct) => Task.FromResult(true));
<<<<<<< HEAD
			await
#if NET35
				AssertEx
#else
				Assert
#endif
				.ThrowsAsync<ValidationTestException>(async () => {
					await validator.ShouldHaveValidationErrorForAsync(x => x.Surname, new Person());
=======
			await Assert.ThrowsAsync<ValidationTestException>(async () => {
				(await validator.TestValidateAsync(new Person())).ShouldHaveValidationErrorFor(x => x.Surname);
>>>>>>> a490b8f5
			});
		}

		[Fact]
		public async System.Threading.Tasks.Task ShouldNotHaveValidationError_model_async() {
			var validator = new InlineValidator<Person>();
			validator.RuleFor(x => x.Surname).MustAsync((x, ct) => Task.FromResult(true));
			(await validator.TestValidateAsync(new Person())).ShouldNotHaveValidationErrorFor(x => x.Surname);
		}

		[Fact]
		public async System.Threading.Tasks.Task ShouldNotHaveValidationError_async_model_throws() {
			var validator = new InlineValidator<Person>();
			validator.RuleFor(x => x.Surname).MustAsync((x, ct) => Task.FromResult(false));
<<<<<<< HEAD
			await
#if NET35
				AssertEx
#else
				Assert
#endif
				.ThrowsAsync<ValidationTestException>(async () => {
				await validator.ShouldNotHaveValidationErrorForAsync(x => x.Surname, new Person());
=======
			await Assert.ThrowsAsync<ValidationTestException>(async () => {
				(await validator.TestValidateAsync(new Person())).ShouldNotHaveValidationErrorFor(x => x.Surname);
>>>>>>> a490b8f5
			});
		}

		private class AddressValidator : AbstractValidator<Address> {
		}

		private class OrderValidator : AbstractValidator<Order> {
		}

		public class UnitOfMeasure {
			public int Value { get; set; }
			public int? Type { get; set; }
		}


		public class UnitOfMeasureValidator : AbstractValidator<UnitOfMeasure> {
			public UnitOfMeasureValidator() {
				RuleFor(unit => unit.Value).GreaterThanOrEqualTo(0);

				RuleFor(unit => unit.Type).NotNull()
					.When(unit => unit.Value > 0)
					.WithMessage("If a unit of measure's 'Value' is provided, then a 'Type' also needs to be provided.");
			}
		}

		public class Address2 {
			public string StreetNumber { get; set; }
			public string Street { get; set; }
		}

		public class Address2Validator : InlineValidator<Address2> {
			public static string RuleLocationNames = "LocationNames";

			public Address2Validator() {
				// Cannot have a street number/lot and no street name.
				RuleFor(address => address.Street)
					.NotNull()
					.When(address => !address.StreetNumber.IsNullOrWhiteSpace())
					.WithMessage("A street name is required when a street number has been provided. Eg. Smith Street.");
			}
		}
	}
}
<|MERGE_RESOLUTION|>--- conflicted
+++ resolved
@@ -1,911 +1,866 @@
-#region License
-
-// Copyright (c) .NET Foundation and contributors.
-//
-// Licensed under the Apache License, Version 2.0 (the "License");
-// you may not use this file except in compliance with the License.
-// You may obtain a copy of the License at
-//
-// http://www.apache.org/licenses/LICENSE-2.0
-//
-// Unless required by applicable law or agreed to in writing, software
-// distributed under the License is distributed on an "AS IS" BASIS,
-// WITHOUT WARRANTIES OR CONDITIONS OF ANY KIND, either express or implied.
-// See the License for the specific language governing permissions and
-// limitations under the License.
-//
-// The latest version of this file can be found at https://github.com/FluentValidation/FluentValidation
-
-#endregion
-
-namespace FluentValidation.Tests {
-	using System;
-	using System.Collections.Generic;
-	using System.Linq;
-	using Xunit;
-	using TestHelper;
-	using Validators;
-	using System.Threading.Tasks;
-
-#if NET35
-	using Task = System.Threading.Tasks.TaskEx;
-#endif
-	public class ValidatorTesterTester {
-		private TestValidator validator;
-
-		public ValidatorTesterTester() {
-			CultureScope.SetDefaultCulture();
-			validator = new TestValidator();
-			validator.RuleFor(x => x.CreditCard).Must(creditCard => !string.IsNullOrEmpty(creditCard)).WhenAsync((x, cancel) => Task.Run(() => { return x.Age >= 18; }));
-			validator.RuleFor(x => x.Forename).NotNull();
-			validator.RuleForEach(person => person.NickNames).MinimumLength(5);
-			CultureScope.SetDefaultCulture();
-		}
-
-		[Fact]
-		public void ShouldHaveValidationError_should_not_throw_when_there_are_validation_errors_ruleforeach() {
-			var person = new Person {NickNames = new[] {"magician", "bull"}};
-			validator.TestValidate(person).ShouldHaveValidationErrorFor(l => l.NickNames);
-		}
-
-		[Fact]
-		public void ShouldHaveValidationError_should_throw_when_there_are_not_validation_errors_ruleforeach() {
-			var person = new Person {NickNames = new[] {"magician", "awesome"}};
-
-			ValidationTestException validationTestException = Assert.Throws<ValidationTestException>(() =>
-				validator.TestValidate(person).ShouldHaveValidationErrorFor(l => l.NickNames));
-
-			Assert.Contains(nameof(Person.NickNames), validationTestException.Message);
-		}
-
-		[Fact]
-		public void ShouldNotHaveValidationError_should_not_throw_when_there_are_not_validation_errors_ruleforeach() {
-			var person = new Person {NickNames = new[] {"magician", "awesome"}};
-			validator.TestValidate(person).ShouldNotHaveValidationErrorFor(l => l.NickNames);
-		}
-
-		[Fact]
-		public void ShouldNotHaveValidationError_should_throw_when_there_are_validation_errors_ruleforeach() {
-			var person = new Person {NickNames = new[] {"magician", "bull"}};
-
-			ValidationTestException validationTestException = Assert.Throws<ValidationTestException>(() =>
-				validator.TestValidate(person).ShouldNotHaveValidationErrorFor(l => l.NickNames));
-
-			Assert.Contains(nameof(Person.NickNames), validationTestException.Message);
-		}
-
-		[Fact]
-		public void ShouldNotHaveValidationError_should_have_validation_error_details_when_thrown_ruleforeach() {
-			var person = new Person {NickNames = new[] {"magician", "bull"}};
-			ValidationTestException validationTestException = Assert.Throws<ValidationTestException>(() =>
-				validator.TestValidate(person).ShouldNotHaveValidationErrorFor(l => l.NickNames));
-			Assert.Contains("The length of 'Nick Names' must be at least 5 characters. You entered 4 characters.", validationTestException.Message);
-		}
-
-		[Fact]
-		public void ShouldHaveValidationError_should_not_throw_when_there_are_validation_errors() {
-			var person = new Person();
-			validator.TestValidate(person).ShouldHaveValidationErrorFor(x => x.Forename);
-		}
-
-		[Fact]
-		public void ShouldHaveValidationError_Should_support_nested_properties() {
-			validator.RuleFor(x => x.Address.Line1).NotNull();
-
-			var person = new Person {
-				Address = new Address {
-					Line1 = null,
-				},
-			};
-
-			validator.TestValidate(person).ShouldHaveValidationErrorFor(x => x.Address.Line1);
-		}
-
-		[Fact]
-		public void ShouldNotHaveValidationError_Should_support_nested_properties() {
-			validator.RuleFor(x => x.Address.Line1).NotNull();
-
-			var person = new Person {
-				Address = new Address {
-					Line1 = "anything",
-				},
-			};
-
-			validator.TestValidate(person).ShouldNotHaveValidationErrorFor(x => x.Address.Line1);
-		}
-
-		[Fact]
-		public void ShouldHaveValidationError_Should_throw_when_there_are_no_validation_errors() {
-			var person = new Person {Forename = "test"};
-			Assert.Throws<ValidationTestException>(() => validator.TestValidate(person).ShouldHaveValidationErrorFor(x => x.Forename));
-		}
-
-		[Fact]
-		public void ShouldNotHaveValidationError_should_not_throw_when_there_are_no_errors() {
-			var person = new Person {Forename = "test"};
-			validator.TestValidate(person).ShouldNotHaveValidationErrorFor(x => x.Forename);
-		}
-
-		[Fact]
-		public void ShouldNotHaveValidationError_should_throw_when_there_are_errors() {
-			var person = new Person();
-			Assert.Throws<ValidationTestException>(() => validator.TestValidate(person).ShouldNotHaveValidationErrorFor(x => x.Forename));
-		}
-
-		[Fact]
-		public void ShouldHaveValidationError_should_not_throw_when_there_are_errors_with_preconstructed_object() {
-			validator.TestValidate(new Person()).ShouldHaveValidationErrorFor(x => x.Forename);
-		}
-
-		[Fact]
-		public void ShouldHaveValidationError_should_throw_when_there_are_no_validation_errors_with_preconstructed_object() {
-			Assert.Throws<ValidationTestException>(() => validator.TestValidate(new Person {Forename = "test"}).ShouldHaveValidationErrorFor(x => x.Forename));
-		}
-
-		[Fact]
-		public void ShouldNotHAveValidationError_should_not_throw_When_there_are_no_errors_with_preconstructed_object() {
-			validator.TestValidate(new Person {Forename = "test"}).ShouldNotHaveValidationErrorFor(x => x.Forename);
-		}
-
-		[Fact]
-		public void ShouldNotHaveValidationError_should_throw_when_there_are_errors_with_preconstructed_object() {
-			Assert.Throws<ValidationTestException>(() => validator.TestValidate(new Person {Forename = null}).ShouldNotHaveValidationErrorFor(x => x.Forename));
-		}
-
-
-		[Fact]
-		public void ShouldHaveChildValidator_throws_when_property_does_not_have_child_validator() {
-			var ex = Assert.Throws<ValidationTestException>(() =>
-				validator.ShouldHaveChildValidator(x => x.Address, typeof(AddressValidator))
-			);
-
-			ex.Message.ShouldEqual("Expected property 'Address' to have a child validator of type 'AddressValidator.'. Instead found 'none'");
-		}
-
-
-		[Fact]
-		public void ShouldHaveChildValidator_should_not_throw_when_property_Does_have_child_validator() {
-			validator.RuleFor(x => x.Address).SetValidator(new AddressValidator());
-			validator.ShouldHaveChildValidator(x => x.Address, typeof(AddressValidator));
-		}
-
-		[Fact]
-		public void ShouldHaveChildValidator_should_not_throw_when_property_Does_have_child_validator_and_expecting_a_basetype() {
-			validator.RuleFor(x => x.Address).SetValidator(new AddressValidator());
-			validator.ShouldHaveChildValidator(x => x.Address, typeof(AbstractValidator<Address>));
-		}
-
-		[Fact]
-		public void ShouldHaveChildvalidator_throws_when_collection_property_Does_not_have_child_validator() {
-			var ex = Assert.Throws<ValidationTestException>(() =>
-				validator.ShouldHaveChildValidator(x => x.Orders, typeof(OrderValidator))
-			);
-
-			ex.Message.ShouldEqual("Expected property 'Orders' to have a child validator of type 'OrderValidator.'. Instead found 'none'");
-		}
-
-		[Fact]
-		public void ShouldHaveChildValidator_should_throw_when_property_has_a_different_child_validator() {
-			validator.RuleFor(x => x.Address).SetValidator(new AddressValidator());
-			var ex = Assert.Throws<ValidationTestException>(() =>
-				validator.ShouldHaveChildValidator(x => x.Address, typeof(OrderValidator))
-			);
-
-			ex.Message.ShouldEqual("Expected property 'Address' to have a child validator of type 'OrderValidator.'. Instead found 'AddressValidator'");
-		}
-
-		[Fact]
-		public void ShouldHaveChildValidator_should_not_throw_when_property_has_collection_validators() {
-			validator.RuleForEach(x => x.Orders).SetValidator(new OrderValidator());
-			validator.ShouldHaveChildValidator(x => x.Orders, typeof(OrderValidator));
-		}
-
-		[Fact]
-		public void ShouldHaveChildValidator_works_on_model_level_rules() {
-			validator.RuleFor(x => x).SetValidator(new InlineValidator<Person>());
-			validator.ShouldHaveChildValidator(x => x, typeof(InlineValidator<Person>));
-		}
-
-		[Fact]
-		public void ShouldHaveValidationErrorFor_takes_account_of_rulesets() {
-			var testValidator = new TestValidator();
-			testValidator.RuleSet("Names", () => {
-				testValidator.RuleFor(x => x.Surname).NotNull();
-				testValidator.RuleFor(x => x.Forename).NotNull();
-			});
-			testValidator.RuleFor(x => x.Id).NotEqual(0);
-
-			testValidator.TestValidate(new Person(), opt => opt.IncludeRuleSets("Names"))
-				.ShouldHaveValidationErrorFor(x => x.Forename);
-		}
-
-		[Fact]
-		public void ShouldHaveValidationErrorFor_takes_account_of_rulesets_fluent_approach() {
-			var testValidator = new TestValidator();
-			testValidator.RuleSet("Names", () => {
-				testValidator.RuleFor(x => x.Surname).NotNull();
-				testValidator.RuleFor(x => x.Forename).NotNull();
-			});
-			testValidator.RuleFor(x => x.Id).NotEqual(0);
-
-#pragma warning disable 618
-			var assertionRoot = testValidator.TestValidate(new Person(), "Names");
-#pragma warning restore 618
-
-			assertionRoot.ShouldHaveValidationErrorFor(x => x.Forename)
-				.WithErrorCode("NotNullValidator");
-			assertionRoot.ShouldHaveValidationErrorFor(x => x.Surname).WithErrorCode("NotNullValidator");
-			assertionRoot.ShouldNotHaveValidationErrorFor(x => x.Id);
-		}
-
-		[Fact]
-		public void Tests_nested_property_using_obsolete_method() {
-			var validator = new TestValidator();
-			validator.RuleFor(x => x.Address.Line1).NotEqual("foo");
-
-			var result = validator.TestValidate(new Person() {
-				Address = new Address {Line1 = "bar"}
-			});
-
-			var ex = Assert.Throws<ValidationTestException>(() => {
-				result.ShouldHaveValidationErrorFor(x => x.Address.Line1);
-			});
-
-			ex.Message.ShouldEqual("Expected a validation error for property Address.Line1");
-		}
-
-		[Fact]
-		public void Tests_nested_property() {
-			var validator = new TestValidator();
-			validator.RuleFor(x => x.Address.Line1).NotEqual("foo");
-
-			var result = validator.TestValidate(new Person() {
-				Address = new Address {Line1 = "bar"}
-			});
-
-			var ex = Assert.Throws<ValidationTestException>(() => {
-				result.ShouldHaveValidationErrorFor(x => x.Address.Line1);
-			});
-
-			ex.Message.ShouldEqual("Expected a validation error for property Address.Line1");
-		}
-
-		[Fact]
-		public void Tests_nested_property_reverse() {
-			var validator = new TestValidator();
-			validator.RuleFor(x => x.Address.Line1).NotEqual("foo");
-
-			var result = validator.TestValidate(new Person() {
-				Address = new Address {Line1 = "foo"}
-			});
-
-			var ex = Assert.Throws<ValidationTestException>(() => {
-				result.ShouldNotHaveValidationErrorFor(x => x.Address.Line1);
-			});
-
-			ex.Message.Contains($"Expected no validation errors for property Address.Line1").ShouldBeTrue();
-		}
-
-		[Fact]
-		public void ShouldHaveValidationError_with_an_unmatched_rule_and_a_single_error_should_throw_an_exception() {
-			var validator = new TestValidator();
-			validator.RuleFor(x => x.NullableInt).GreaterThanOrEqualTo(3);
-
-			var result = validator.TestValidate(new Person() {
-				NullableInt = 1
-			});
-
-			var ex = Assert.Throws<ValidationTestException>(() => result.ShouldHaveValidationErrorFor(x => x.NullableInt.Value));
-			Assert.Equal("Expected a validation error for property NullableInt.Value\n----\nProperties with Validation Errors:\n[0]: NullableInt\n", ex.Message);
-		}
-
-		[Fact]
-		public void ShouldHaveValidationError_with_an_unmatched_rule_and_multiple_errors_should_throw_an_exception() {
-			var validator = new TestValidator();
-			validator.RuleFor(x => x.NullableInt).GreaterThan(1);
-			validator.RuleFor(x => x.Age).GreaterThan(1);
-			validator.RuleFor(x => x.AnotherInt).GreaterThan(2);
-
-			var result = validator.TestValidate(new Person() {
-				NullableInt = 1,
-				Age = 1,
-				AnotherInt = 1
-			});
-
-			var ex = Assert.Throws<ValidationTestException>(() => result.ShouldHaveValidationErrorFor(x => x.NullableInt.Value));
-			Assert.Equal("Expected a validation error for property NullableInt.Value\n----\nProperties with Validation Errors:\n[0]: NullableInt\n[1]: Age\n[2]: AnotherInt\n", ex.Message);
-		}
-
-		[Fact]
-		public void ShouldNotHaveValidationError_should_correctly_handle_explicitly_providing_object_to_validate() {
-			var unitOfMeasure = new UnitOfMeasure {
-				Value = 1,
-				Type = 43
-			};
-
-			var validator = new UnitOfMeasureValidator();
-
-			validator.TestValidate(unitOfMeasure).ShouldNotHaveValidationErrorFor(unit => unit.Type);
-		}
-
-		[Fact]
-		public void ShouldNotHaveValidationError_should_correctly_handle_explicitly_providing_object_to_validate_and_other_property_fails_validation() {
-			var validator = new Address2Validator();
-			validator.RuleFor(x => x.StreetNumber).Equal("foo");
-
-			var address = new Address2 {
-				StreetNumber = "a",
-				Street = "b"
-			};
-
-			validator.TestValidate(address).ShouldNotHaveValidationErrorFor(a => a.Street);
-		}
-
-		[Fact]
-		public void ShouldHaveValidationError_preconstructed_object_does_not_throw_for_unwritable_property() {
-			validator.RuleFor(x => x.ForenameReadOnly).NotNull();
-			validator.TestValidate(new Person {Forename = null}).ShouldHaveValidationErrorFor(x => x.ForenameReadOnly);
-		}
-
-		[Fact]
-		public void Expected_message_check() {
-			bool exceptionCaught = false;
-
-			try {
-				var validator = new InlineValidator<Person> {
-					v => v.RuleFor(x => x.Surname).NotNull().WithMessage("bar")
-				};
-				validator.TestValidate(new Person())
-					.ShouldHaveValidationErrorFor(x => x.Surname)
-					.WithErrorMessage("foo");
-			}
-			catch (ValidationTestException e) {
-				exceptionCaught = true;
-
-				e.Message.ShouldEqual("Expected an error message of 'foo'. Actual message was 'bar'");
-			}
-
-			exceptionCaught.ShouldBeTrue();
-		}
-
-		/// <summary>
-		/// Full test (for WhenAll)
-		/// </summary>
-		/// <param name="withoutErrMsg"></param>
-		/// <param name="errMessages"></param>
-		/// <param name="shouldBe"></param>
-		[Theory]
-		[InlineData("bar", new string[] { })]
-		[InlineData("bar", new string[] { "foo", })]
-		[InlineData("bar", new string[] { "foo", "bar" })]
-		[InlineData("bar", new string[] { "bar", })]
-		public void Unexpected_message_check(string withoutErrMsg, string[] errMessages) {
-			bool exceptionCaught = false;
-
-			try {
-				var validator = new InlineValidator<Person>();
-				foreach (var msg in errMessages) {
-					validator.Add(v => v.RuleFor(x => x.Surname).NotNull().WithMessage(msg));
-				}
-
-				validator.TestValidate(new Person { }).Errors.WithoutErrorMessage(withoutErrMsg);
-			}
-			catch (ValidationTestException e) {
-				exceptionCaught = true;
-
-				e.Message.ShouldEqual($"Found an unexpected error message of '{withoutErrMsg}'");
-			}
-
-			exceptionCaught.ShouldEqual(errMessages.Contains(withoutErrMsg));
-		}
-
-		[Fact]
-		public void Expected_message_argument_check() {
-			bool exceptionCaught = false;
-
-			try {
-				var validator = new InlineValidator<Person> {
-					v => v.RuleFor(x => x.Surname)
-						.Must((x, y, context) => {
-							context.MessageFormatter.AppendArgument("Foo", "bar");
-							return false;
-						})
-						.WithMessage("{Foo}")
-				};
-				validator.TestValidate(new Person())
-					.ShouldHaveValidationErrorFor(x => x.Surname)
-					.WithMessageArgument("Foo", "foo");
-			}
-			catch (ValidationTestException e) {
-				exceptionCaught = true;
-				e.Message.ShouldEqual("Expected message argument 'Foo' with value 'foo'. Actual value was 'bar'");
-			}
-
-			exceptionCaught.ShouldBeTrue();
-		}
-
-		[Fact]
-		public void Expected_state_check() {
-			bool exceptionCaught = false;
-
-			try {
-				var validator = new InlineValidator<Person> {
-					v => v.RuleFor(x => x.Surname).NotNull().WithState(x => "bar")
-				};
-				validator.TestValidate(new Person())
-					.ShouldHaveValidationErrorFor(x => x.Surname)
-					.WithCustomState("foo");
-			}
-			catch (ValidationTestException e) {
-				exceptionCaught = true;
-
-				e.Message.ShouldEqual("Expected custom state of 'foo'. Actual state was 'bar'");
-			}
-
-			exceptionCaught.ShouldBeTrue();
-		}
-
-		[Fact]
-		public void Unexpected_state_check() {
-			bool exceptionCaught = false;
-
-			try {
-				var validator = new InlineValidator<Person> {
-					v => v.RuleFor(x => x.Surname).NotNull().WithState(x => "bar"),
-					v => v.RuleFor(x => x.Surname).NotNull().WithState(x => "foo"),
-				};
-				validator.TestValidate(new Person())
-					.ShouldHaveValidationErrorFor(x => x.Surname)
-					.WithoutCustomState("bar");
-			}
-			catch (ValidationTestException e) {
-				exceptionCaught = true;
-
-				e.Message.ShouldEqual("Found an unexpected custom state of 'bar'");
-			}
-
-			exceptionCaught.ShouldBeTrue();
-		}
-
-		[Fact]
-		public void Test_custom_state_with_concatenated_string() {
-			var validator = new InlineValidator<Person>();
-			validator.RuleFor(x => x.Surname).NotNull().WithState(x => "Test" + 123);
-			var result = validator.TestValidate(new Person());
-
-			// String concatenated with integer means a different string reference is created:
-			/*
-				object s1 = "Test" + 123.ToString();
-				object s2 = "Test123";
-				bool check1 = s1 == s2; // False
-			 */
-			// Test to ensure that this scenario is handled properly.
-			result.ShouldHaveValidationErrorFor(x => x.Surname)
-				.WithCustomState("Test123");
-		}
-
-		[Fact]
-		public void Custom_state_comparer_check() {
-			var validator = new InlineValidator<Person>();
-			validator.RuleFor(x => x.Surname).NotNull().WithState(x => "Test" + 123);
-			var result = validator.TestValidate(new Person());
-
-			// Throws without comparer.
-			Assert.Throws<ValidationTestException>(() => {
-				result.ShouldHaveValidationErrorFor(x => x.Surname)
-					.WithCustomState("test123");
-			});
-
-			// Doesn't throw with comparer.
-			result.ShouldHaveValidationErrorFor(x => x.Surname)
-				.WithCustomState("test123", StringComparer.OrdinalIgnoreCase);
-		}
-
-		[Fact]
-		public void Expected_error_code_check() {
-			bool exceptionCaught = false;
-
-			try {
-				var validator = new InlineValidator<Person> {
-					v => v.RuleFor(x => x.Surname).NotNull().WithErrorCode("bar")
-				};
-				validator.TestValidate(new Person())
-					.ShouldHaveValidationErrorFor(x => x.Surname)
-					.WithErrorCode("foo");
-			}
-			catch (ValidationTestException e) {
-				exceptionCaught = true;
-
-				e.Message.ShouldEqual("Expected an error code of 'foo'. Actual error code was 'bar'");
-			}
-
-			exceptionCaught.ShouldBeTrue();
-		}
-
-		[Fact]
-		public void Unexpected_error_code_check() {
-			bool exceptionCaught = false;
-
-			try {
-				var validator = new InlineValidator<Person> {
-					v => v.RuleFor(x => x.Surname).NotNull().WithErrorCode("bar"),
-					v => v.RuleFor(x => x.Surname).NotNull().WithErrorCode("foo")
-				};
-				validator.TestValidate(new Person())
-					.ShouldHaveValidationErrorFor(x => x.Surname)
-					.WithoutErrorCode("bar");
-			}
-			catch (ValidationTestException e) {
-				exceptionCaught = true;
-
-				e.Message.ShouldEqual("Found an unexpected error code of 'bar'");
-			}
-
-			exceptionCaught.ShouldBeTrue();
-		}
-
-		[Fact]
-		public void Expected_severity_check() {
-			bool exceptionCaught = false;
-
-			try {
-				var validator = new InlineValidator<Person> {
-					v => v.RuleFor(x => x.Surname).NotNull().WithSeverity(Severity.Warning)
-				};
-				validator.TestValidate(new Person())
-					.ShouldHaveValidationErrorFor(x => x.Surname)
-					.WithSeverity(Severity.Error);
-			}
-			catch (ValidationTestException e) {
-				exceptionCaught = true;
-
-				e.Message.ShouldEqual($"Expected a severity of '{nameof(Severity.Error)}'. Actual severity was '{nameof(Severity.Warning)}'");
-			}
-
-			exceptionCaught.ShouldBeTrue();
-		}
-
-		[Fact]
-		public void Unexpected_severity_check() {
-			bool exceptionCaught = false;
-
-			try {
-				var validator = new InlineValidator<Person> {
-					v => v.RuleFor(x => x.Surname).NotNull().WithSeverity(Severity.Warning),
-					v => v.RuleFor(x => x.Surname).NotNull().WithSeverity(Severity.Error),
-				};
-				validator.TestValidate(new Person())
-					.ShouldHaveValidationErrorFor(x => x.Surname)
-					.WithoutSeverity(Severity.Warning);
-			}
-			catch (ValidationTestException e) {
-				exceptionCaught = true;
-
-				e.Message.ShouldEqual($"Found an unexpected severity of '{nameof(Severity.Warning)}'");
-			}
-
-			exceptionCaught.ShouldBeTrue();
-		}
-
-		[Theory]
-		[InlineData(42, null)]
-		[InlineData(42, "")]
-		public void ShouldHaveValidationError_should_not_throw_when_there_are_validation_errors__WhenAsyn_is_used(int age, string cardNumber) {
-			Person testPerson = new Person() {
-				CreditCard = cardNumber,
-				Age = age
-			};
-
-			validator.TestValidate(testPerson).ShouldHaveValidationErrorFor(x => x.CreditCard);
-		}
-
-		[Theory]
-		[InlineData(42, "cardNumber")]
-		[InlineData(17, null)]
-		[InlineData(17, "")]
-		[InlineData(17, "cardNumber")]
-		public void ShouldHaveValidationError_should_throw_when_there_are_not_validation_errors__WhenAsyn_Is_Used(int age, string cardNumber) {
-			Person testPerson = new Person() {
-				CreditCard = cardNumber,
-				Age = age
-			};
-
-			Assert.Throws<ValidationTestException>(() => validator.TestValidate(testPerson).ShouldHaveValidationErrorFor(x => x.CreditCard));
-		}
-
-		[Theory]
-		[InlineData(42, "cardNumber")]
-		[InlineData(17, null)]
-		[InlineData(17, "")]
-		[InlineData(17, "cardNumber")]
-		public void ShouldNotHaveValidationError_should_throw_when_there_are_not_validation_errors__WhenAsyn_is_used(int age, string cardNumber) {
-			Person testPerson = new Person() {
-				CreditCard = cardNumber,
-				Age = age
-			};
-
-			validator.TestValidate(testPerson)
-				.ShouldNotHaveValidationErrorFor(x => x.CreditCard);
-		}
-
-		[Theory]
-		[InlineData(42, null)]
-		[InlineData(42, "")]
-		public void ShouldNotHaveValidationError_should_throw_when_there_are_validation_errors__WhenAsyn_is_used(int age, string cardNumber) {
-			Person testPerson = new Person() {
-				CreditCard = cardNumber,
-				Age = age
-			};
-
-			Assert.Throws<ValidationTestException>(() => validator.TestValidate(testPerson).ShouldNotHaveValidationErrorFor(x => x.CreditCard));
-		}
-
-		[Fact]
-		public void ShouldHaveChildValidator_should_work_with_DependentRules() {
-			var validator = new InlineValidator<Person>();
-
-			validator.RuleFor(x => x.Children)
-				.NotNull().When(p => true)
-				.DependentRules(() => {
-					validator.RuleForEach(p => p.Children).SetValidator(p => new InlineValidator<Person>());
-				});
-
-			validator.ShouldHaveChildValidator(x => x.Children, typeof(InlineValidator<Person>));
-		}
-
-		[Fact]
-		public void Allows_only_one_failure_to_match() {
-			var validator = new InlineValidator<Person> {
-				v => v.RuleFor(x => x.Surname).Equal("a").WithErrorCode("nota"),
-				v => v.RuleFor(x => x.Surname).Equal("b").WithErrorCode("notb")
-			};
-
-			var person = new Person() { Surname = "c" };
-			var result = validator.TestValidate(person);
-
-			result.ShouldHaveAnyValidationError().WithErrorCode("nota");
-			result.ShouldHaveAnyValidationError().WithErrorCode("notb");
-		}
-
-		[Fact]
-		public void Matches_any_failure() {
-			var validator = new InlineValidator<Person> {
-				v => v.RuleFor(x => x.Surname).NotEqual("foo"),
-			};
-
-			var resultWithFailure = validator.TestValidate(new Person { Surname = "foo"});
-			var resultWithoutFailure = validator.TestValidate(new Person { Surname = ""});
-
-			Assert.Throws<ValidationTestException>(() => resultWithoutFailure.ShouldHaveAnyValidationError());
-			Assert.Throws<ValidationTestException>(() => resultWithFailure.ShouldNotHaveAnyValidationErrors());
-
-			// Neither should throw.
-			resultWithFailure.ShouldHaveAnyValidationError();
-			resultWithoutFailure.ShouldNotHaveAnyValidationErrors();
-		}
-
-		[Fact]
-		public void Model_level_check_fails_if_no_model_level_failures() {
-			var validator = new InlineValidator<Person>();
-			validator.RuleFor(x => x.Surname).Must(x => false);
-			var result = validator.TestValidate(new Person());
-
-			Assert.Throws<ValidationTestException>(() => {
-				result.ShouldHaveValidationErrorFor(x => x);
-			});
-
-			Assert.Throws<ValidationTestException>(() => {
-				result.ShouldHaveValidationErrorFor("");
-			});
-		}
-
-		[Fact]
-		public void Matches_model_level_rule() {
-			var validator = new InlineValidator<Person>();
-			validator.RuleFor(x => x).Must(x => false);
-			validator.RuleFor(x => x.Surname).Must(x => false);
-
-			var result = validator.TestValidate(new Person());
-
-			bool thrown = false;
-			try {
-				result.ShouldHaveValidationErrorFor(x => x);
-				result.ShouldHaveValidationErrorFor("");
-			}
-			catch (ValidationTestException) {
-				thrown = true;
-			}
-
-			thrown.ShouldBeFalse();
-		}
-
-		[Fact]
-		public void Can_use_indexer_in_string_message() {
-			var validator = new InlineValidator<Person>();
-			var orderValidator = new InlineValidator<Order>();
-			orderValidator.RuleFor(x => x.ProductName).NotNull();
-			validator.RuleForEach(x => x.Orders).SetValidator(orderValidator);
-
-			var model = new Person { Orders = new List<Order> { new Order() }};
-			var result = validator.TestValidate(model);
-			result.ShouldHaveValidationErrorFor("Orders[0].ProductName");
-		}
-
-		[Fact]
-		public void Can_use_indexer_in_string_message_inverse() {
-			var validator = new InlineValidator<Person>();
-			var orderValidator = new InlineValidator<Order>();
-			orderValidator.RuleFor(x => x.ProductName).Null();
-			validator.RuleForEach(x => x.Orders).SetValidator(orderValidator);
-
-			var model = new Person { Orders = new List<Order> { new Order() }};
-			var result = validator.TestValidate(model);
-			result.ShouldNotHaveValidationErrorFor("Orders[0].ProductName");
-		}
-
-		[Fact]
-		public async System.Threading.Tasks.Task TestValidate_runs_async() {
-			var validator = new InlineValidator<Person>();
-			validator.RuleFor(x => x.Surname).MustAsync((x, ct) => Task.FromResult(false));
-			var result = await validator.TestValidateAsync(new Person());
-			result.ShouldHaveValidationErrorFor(x => x.Surname);
-		}
-
-		[Fact]
-		public async System.Threading.Tasks.Task TestValidate_runs_async_throws() {
-			var validator = new InlineValidator<Person>();
-			validator.RuleFor(x => x.Surname).MustAsync((x, ct) => Task.FromResult(false));
-			var result = await validator.TestValidateAsync(new Person());
-			Assert.Throws<ValidationTestException>(() => {
-				result.ShouldNotHaveValidationErrorFor(x => x.Surname);
-			});
-		}
-
-		[Fact]
-		public async System.Threading.Tasks.Task ShouldHaveValidationError_async() {
-			var validator = new InlineValidator<Person>();
-			validator.RuleFor(x => x.Surname).MustAsync((x, ct) => Task.FromResult(false));
-			(await validator.TestValidateAsync(new Person())).ShouldHaveValidationErrorFor(x => x.Surname);
-		}
-
-		[Fact]
-		public async System.Threading.Tasks.Task ShouldHaveValidationError_async_throws() {
-			var validator = new InlineValidator<Person>();
-			validator.RuleFor(x => x.Surname).MustAsync((x, ct) => Task.FromResult(true));
-<<<<<<< HEAD
-			await
-#if NET35
-				AssertEx
-#else
-				Assert
-#endif
-				.ThrowsAsync<ValidationTestException>(async () =>
-					{	await validator.ShouldHaveValidationErrorForAsync(x => x.Surname, null as string);
-=======
-			await Assert.ThrowsAsync<ValidationTestException>(async () => {
-				(await validator.TestValidateAsync(new Person())).ShouldHaveValidationErrorFor(x => x.Surname);
->>>>>>> a490b8f5
-			});
-		}
-
-		[Fact]
-		public async System.Threading.Tasks.Task ShouldNotHaveValidationError_async() {
-			var validator = new InlineValidator<Person>();
-			validator.RuleFor(x => x.Surname).MustAsync((x, ct) => Task.FromResult(true));
-			(await validator.TestValidateAsync(new Person())).ShouldNotHaveValidationErrorFor(x => x.Surname);
-		}
-
-		[Fact]
-		public async System.Threading.Tasks.Task ShouldNotHaveValidationError_async_throws() {
-			var validator = new InlineValidator<Person>();
-			validator.RuleFor(x => x.Surname).MustAsync((x, ct) => Task.FromResult(false));
-<<<<<<< HEAD
-			await
-#if NET35
-				AssertEx
-#else
-				Assert
-#endif
-				.ThrowsAsync<ValidationTestException>(async () => {
-					await validator.ShouldNotHaveValidationErrorForAsync(x => x.Surname, null as string);
-=======
-			await Assert.ThrowsAsync<ValidationTestException>(async () => {
-				(await validator.TestValidateAsync(new Person())).ShouldNotHaveValidationErrorFor(x => x.Surname);
->>>>>>> a490b8f5
-			});
-		}
-
-		[Fact]
-		public async System.Threading.Tasks.Task ShouldHaveValidationError_model_async() {
-			var validator = new InlineValidator<Person>();
-			validator.RuleFor(x => x.Surname).MustAsync((x, ct) => Task.FromResult(false));
-			(await validator.TestValidateAsync(new Person())).ShouldHaveValidationErrorFor(x => x.Surname);
-		}
-
-		[Fact]
-		public async System.Threading.Tasks.Task ShouldHaveValidationError_model_async_throws() {
-			var validator = new InlineValidator<Person>();
-			validator.RuleFor(x => x.Surname).MustAsync((x, ct) => Task.FromResult(true));
-<<<<<<< HEAD
-			await
-#if NET35
-				AssertEx
-#else
-				Assert
-#endif
-				.ThrowsAsync<ValidationTestException>(async () => {
-					await validator.ShouldHaveValidationErrorForAsync(x => x.Surname, new Person());
-=======
-			await Assert.ThrowsAsync<ValidationTestException>(async () => {
-				(await validator.TestValidateAsync(new Person())).ShouldHaveValidationErrorFor(x => x.Surname);
->>>>>>> a490b8f5
-			});
-		}
-
-		[Fact]
-		public async System.Threading.Tasks.Task ShouldNotHaveValidationError_model_async() {
-			var validator = new InlineValidator<Person>();
-			validator.RuleFor(x => x.Surname).MustAsync((x, ct) => Task.FromResult(true));
-			(await validator.TestValidateAsync(new Person())).ShouldNotHaveValidationErrorFor(x => x.Surname);
-		}
-
-		[Fact]
-		public async System.Threading.Tasks.Task ShouldNotHaveValidationError_async_model_throws() {
-			var validator = new InlineValidator<Person>();
-			validator.RuleFor(x => x.Surname).MustAsync((x, ct) => Task.FromResult(false));
-<<<<<<< HEAD
-			await
-#if NET35
-				AssertEx
-#else
-				Assert
-#endif
-				.ThrowsAsync<ValidationTestException>(async () => {
-				await validator.ShouldNotHaveValidationErrorForAsync(x => x.Surname, new Person());
-=======
-			await Assert.ThrowsAsync<ValidationTestException>(async () => {
-				(await validator.TestValidateAsync(new Person())).ShouldNotHaveValidationErrorFor(x => x.Surname);
->>>>>>> a490b8f5
-			});
-		}
-
-		private class AddressValidator : AbstractValidator<Address> {
-		}
-
-		private class OrderValidator : AbstractValidator<Order> {
-		}
-
-		public class UnitOfMeasure {
-			public int Value { get; set; }
-			public int? Type { get; set; }
-		}
-
-
-		public class UnitOfMeasureValidator : AbstractValidator<UnitOfMeasure> {
-			public UnitOfMeasureValidator() {
-				RuleFor(unit => unit.Value).GreaterThanOrEqualTo(0);
-
-				RuleFor(unit => unit.Type).NotNull()
-					.When(unit => unit.Value > 0)
-					.WithMessage("If a unit of measure's 'Value' is provided, then a 'Type' also needs to be provided.");
-			}
-		}
-
-		public class Address2 {
-			public string StreetNumber { get; set; }
-			public string Street { get; set; }
-		}
-
-		public class Address2Validator : InlineValidator<Address2> {
-			public static string RuleLocationNames = "LocationNames";
-
-			public Address2Validator() {
-				// Cannot have a street number/lot and no street name.
-				RuleFor(address => address.Street)
-					.NotNull()
-					.When(address => !address.StreetNumber.IsNullOrWhiteSpace())
-					.WithMessage("A street name is required when a street number has been provided. Eg. Smith Street.");
-			}
-		}
-	}
-}
+#region License
+
+// Copyright (c) .NET Foundation and contributors.
+//
+// Licensed under the Apache License, Version 2.0 (the "License");
+// you may not use this file except in compliance with the License.
+// You may obtain a copy of the License at
+//
+// http://www.apache.org/licenses/LICENSE-2.0
+//
+// Unless required by applicable law or agreed to in writing, software
+// distributed under the License is distributed on an "AS IS" BASIS,
+// WITHOUT WARRANTIES OR CONDITIONS OF ANY KIND, either express or implied.
+// See the License for the specific language governing permissions and
+// limitations under the License.
+//
+// The latest version of this file can be found at https://github.com/FluentValidation/FluentValidation
+
+#endregion
+
+namespace FluentValidation.Tests {
+	using System;
+	using System.Collections.Generic;
+	using System.Linq;
+	using Xunit;
+	using TestHelper;
+	using Validators;
+	using System.Threading.Tasks;
+#if NET35
+	using Assert = Xunit.AssertEx;
+#endif
+
+	public class ValidatorTesterTester {
+		private TestValidator validator;
+
+		public ValidatorTesterTester() {
+			validator = new TestValidator();
+			validator.RuleFor(x => x.CreditCard).Must(creditCard => !string.IsNullOrEmpty(creditCard)).WhenAsync((x, cancel) => Task.Run(() => { return x.Age >= 18; }));
+			validator.RuleFor(x => x.Forename).NotNull();
+			validator.RuleForEach(person => person.NickNames).MinimumLength(5);
+			CultureScope.SetDefaultCulture();
+		}
+
+		[Fact]
+		public void ShouldHaveValidationError_should_not_throw_when_there_are_validation_errors_ruleforeach() {
+			var person = new Person {NickNames = new[] {"magician", "bull"}};
+			validator.TestValidate(person).ShouldHaveValidationErrorFor(l => l.NickNames);
+		}
+
+		[Fact]
+		public void ShouldHaveValidationError_should_throw_when_there_are_not_validation_errors_ruleforeach() {
+			var person = new Person {NickNames = new[] {"magician", "awesome"}};
+
+			ValidationTestException validationTestException = Assert.Throws<ValidationTestException>(() =>
+				validator.TestValidate(person).ShouldHaveValidationErrorFor(l => l.NickNames));
+
+			Assert.Contains(nameof(Person.NickNames), validationTestException.Message);
+		}
+
+		[Fact]
+		public void ShouldNotHaveValidationError_should_not_throw_when_there_are_not_validation_errors_ruleforeach() {
+			var person = new Person {NickNames = new[] {"magician", "awesome"}};
+			validator.TestValidate(person).ShouldNotHaveValidationErrorFor(l => l.NickNames);
+		}
+
+		[Fact]
+		public void ShouldNotHaveValidationError_should_throw_when_there_are_validation_errors_ruleforeach() {
+			var person = new Person {NickNames = new[] {"magician", "bull"}};
+
+			ValidationTestException validationTestException = Assert.Throws<ValidationTestException>(() =>
+				validator.TestValidate(person).ShouldNotHaveValidationErrorFor(l => l.NickNames));
+
+			Assert.Contains(nameof(Person.NickNames), validationTestException.Message);
+		}
+
+		[Fact]
+		public void ShouldNotHaveValidationError_should_have_validation_error_details_when_thrown_ruleforeach() {
+			var person = new Person {NickNames = new[] {"magician", "bull"}};
+			ValidationTestException validationTestException = Assert.Throws<ValidationTestException>(() =>
+				validator.TestValidate(person).ShouldNotHaveValidationErrorFor(l => l.NickNames));
+			Assert.Contains("The length of 'Nick Names' must be at least 5 characters. You entered 4 characters.", validationTestException.Message);
+		}
+
+		[Fact]
+		public void ShouldHaveValidationError_should_not_throw_when_there_are_validation_errors() {
+			var person = new Person();
+			validator.TestValidate(person).ShouldHaveValidationErrorFor(x => x.Forename);
+		}
+
+		[Fact]
+		public void ShouldHaveValidationError_Should_support_nested_properties() {
+			validator.RuleFor(x => x.Address.Line1).NotNull();
+
+			var person = new Person {
+				Address = new Address {
+					Line1 = null,
+				},
+			};
+
+			validator.TestValidate(person).ShouldHaveValidationErrorFor(x => x.Address.Line1);
+		}
+
+		[Fact]
+		public void ShouldNotHaveValidationError_Should_support_nested_properties() {
+			validator.RuleFor(x => x.Address.Line1).NotNull();
+
+			var person = new Person {
+				Address = new Address {
+					Line1 = "anything",
+				},
+			};
+
+			validator.TestValidate(person).ShouldNotHaveValidationErrorFor(x => x.Address.Line1);
+		}
+
+		[Fact]
+		public void ShouldHaveValidationError_Should_throw_when_there_are_no_validation_errors() {
+			var person = new Person {Forename = "test"};
+			Assert.Throws<ValidationTestException>(() => validator.TestValidate(person).ShouldHaveValidationErrorFor(x => x.Forename));
+		}
+
+		[Fact]
+		public void ShouldNotHaveValidationError_should_not_throw_when_there_are_no_errors() {
+			var person = new Person {Forename = "test"};
+			validator.TestValidate(person).ShouldNotHaveValidationErrorFor(x => x.Forename);
+		}
+
+		[Fact]
+		public void ShouldNotHaveValidationError_should_throw_when_there_are_errors() {
+			var person = new Person();
+			Assert.Throws<ValidationTestException>(() => validator.TestValidate(person).ShouldNotHaveValidationErrorFor(x => x.Forename));
+		}
+
+		[Fact]
+		public void ShouldHaveValidationError_should_not_throw_when_there_are_errors_with_preconstructed_object() {
+			validator.TestValidate(new Person()).ShouldHaveValidationErrorFor(x => x.Forename);
+		}
+
+		[Fact]
+		public void ShouldHaveValidationError_should_throw_when_there_are_no_validation_errors_with_preconstructed_object() {
+			Assert.Throws<ValidationTestException>(() => validator.TestValidate(new Person {Forename = "test"}).ShouldHaveValidationErrorFor(x => x.Forename));
+		}
+
+		[Fact]
+		public void ShouldNotHAveValidationError_should_not_throw_When_there_are_no_errors_with_preconstructed_object() {
+			validator.TestValidate(new Person {Forename = "test"}).ShouldNotHaveValidationErrorFor(x => x.Forename);
+		}
+
+		[Fact]
+		public void ShouldNotHaveValidationError_should_throw_when_there_are_errors_with_preconstructed_object() {
+			Assert.Throws<ValidationTestException>(() => validator.TestValidate(new Person {Forename = null}).ShouldNotHaveValidationErrorFor(x => x.Forename));
+		}
+
+
+		[Fact]
+		public void ShouldHaveChildValidator_throws_when_property_does_not_have_child_validator() {
+			var ex = Assert.Throws<ValidationTestException>(() =>
+				validator.ShouldHaveChildValidator(x => x.Address, typeof(AddressValidator))
+			);
+
+			ex.Message.ShouldEqual("Expected property 'Address' to have a child validator of type 'AddressValidator.'. Instead found 'none'");
+		}
+
+
+		[Fact]
+		public void ShouldHaveChildValidator_should_not_throw_when_property_Does_have_child_validator() {
+			validator.RuleFor(x => x.Address).SetValidator(new AddressValidator());
+			validator.ShouldHaveChildValidator(x => x.Address, typeof(AddressValidator));
+		}
+
+		[Fact]
+		public void ShouldHaveChildValidator_should_not_throw_when_property_Does_have_child_validator_and_expecting_a_basetype() {
+			validator.RuleFor(x => x.Address).SetValidator(new AddressValidator());
+			validator.ShouldHaveChildValidator(x => x.Address, typeof(AbstractValidator<Address>));
+		}
+
+		[Fact]
+		public void ShouldHaveChildvalidator_throws_when_collection_property_Does_not_have_child_validator() {
+			var ex = Assert.Throws<ValidationTestException>(() =>
+				validator.ShouldHaveChildValidator(x => x.Orders, typeof(OrderValidator))
+			);
+
+			ex.Message.ShouldEqual("Expected property 'Orders' to have a child validator of type 'OrderValidator.'. Instead found 'none'");
+		}
+
+		[Fact]
+		public void ShouldHaveChildValidator_should_throw_when_property_has_a_different_child_validator() {
+			validator.RuleFor(x => x.Address).SetValidator(new AddressValidator());
+			var ex = Assert.Throws<ValidationTestException>(() =>
+				validator.ShouldHaveChildValidator(x => x.Address, typeof(OrderValidator))
+			);
+
+			ex.Message.ShouldEqual("Expected property 'Address' to have a child validator of type 'OrderValidator.'. Instead found 'AddressValidator'");
+		}
+
+		[Fact]
+		public void ShouldHaveChildValidator_should_not_throw_when_property_has_collection_validators() {
+			validator.RuleForEach(x => x.Orders).SetValidator(new OrderValidator());
+			validator.ShouldHaveChildValidator(x => x.Orders, typeof(OrderValidator));
+		}
+
+		[Fact]
+		public void ShouldHaveChildValidator_works_on_model_level_rules() {
+			validator.RuleFor(x => x).SetValidator(new InlineValidator<Person>());
+			validator.ShouldHaveChildValidator(x => x, typeof(InlineValidator<Person>));
+		}
+
+		[Fact]
+		public void ShouldHaveValidationErrorFor_takes_account_of_rulesets() {
+			var testValidator = new TestValidator();
+			testValidator.RuleSet("Names", () => {
+				testValidator.RuleFor(x => x.Surname).NotNull();
+				testValidator.RuleFor(x => x.Forename).NotNull();
+			});
+			testValidator.RuleFor(x => x.Id).NotEqual(0);
+
+			testValidator.TestValidate(new Person(), opt => opt.IncludeRuleSets("Names"))
+				.ShouldHaveValidationErrorFor(x => x.Forename);
+		}
+
+		[Fact]
+		public void ShouldHaveValidationErrorFor_takes_account_of_rulesets_fluent_approach() {
+			var testValidator = new TestValidator();
+			testValidator.RuleSet("Names", () => {
+				testValidator.RuleFor(x => x.Surname).NotNull();
+				testValidator.RuleFor(x => x.Forename).NotNull();
+			});
+			testValidator.RuleFor(x => x.Id).NotEqual(0);
+
+#pragma warning disable 618
+			var assertionRoot = testValidator.TestValidate(new Person(), "Names");
+#pragma warning restore 618
+
+			assertionRoot.ShouldHaveValidationErrorFor(x => x.Forename)
+				.WithErrorCode("NotNullValidator");
+			assertionRoot.ShouldHaveValidationErrorFor(x => x.Surname).WithErrorCode("NotNullValidator");
+			assertionRoot.ShouldNotHaveValidationErrorFor(x => x.Id);
+		}
+
+		[Fact]
+		public void Tests_nested_property_using_obsolete_method() {
+			var validator = new TestValidator();
+			validator.RuleFor(x => x.Address.Line1).NotEqual("foo");
+
+			var result = validator.TestValidate(new Person() {
+				Address = new Address {Line1 = "bar"}
+			});
+
+			var ex = Assert.Throws<ValidationTestException>(() => {
+				result.ShouldHaveValidationErrorFor(x => x.Address.Line1);
+			});
+
+			ex.Message.ShouldEqual("Expected a validation error for property Address.Line1");
+		}
+
+		[Fact]
+		public void Tests_nested_property() {
+			var validator = new TestValidator();
+			validator.RuleFor(x => x.Address.Line1).NotEqual("foo");
+
+			var result = validator.TestValidate(new Person() {
+				Address = new Address {Line1 = "bar"}
+			});
+
+			var ex = Assert.Throws<ValidationTestException>(() => {
+				result.ShouldHaveValidationErrorFor(x => x.Address.Line1);
+			});
+
+			ex.Message.ShouldEqual("Expected a validation error for property Address.Line1");
+		}
+
+		[Fact]
+		public void Tests_nested_property_reverse() {
+			var validator = new TestValidator();
+			validator.RuleFor(x => x.Address.Line1).NotEqual("foo");
+
+			var result = validator.TestValidate(new Person() {
+				Address = new Address {Line1 = "foo"}
+			});
+
+			var ex = Assert.Throws<ValidationTestException>(() => {
+				result.ShouldNotHaveValidationErrorFor(x => x.Address.Line1);
+			});
+
+			ex.Message.Contains($"Expected no validation errors for property Address.Line1").ShouldBeTrue();
+		}
+
+		[Fact]
+		public void ShouldHaveValidationError_with_an_unmatched_rule_and_a_single_error_should_throw_an_exception() {
+			var validator = new TestValidator();
+			validator.RuleFor(x => x.NullableInt).GreaterThanOrEqualTo(3);
+
+			var result = validator.TestValidate(new Person() {
+				NullableInt = 1
+			});
+
+			var ex = Assert.Throws<ValidationTestException>(() => result.ShouldHaveValidationErrorFor(x => x.NullableInt.Value));
+			Assert.Equal("Expected a validation error for property NullableInt.Value\n----\nProperties with Validation Errors:\n[0]: NullableInt\n", ex.Message);
+		}
+
+		[Fact]
+		public void ShouldHaveValidationError_with_an_unmatched_rule_and_multiple_errors_should_throw_an_exception() {
+			var validator = new TestValidator();
+			validator.RuleFor(x => x.NullableInt).GreaterThan(1);
+			validator.RuleFor(x => x.Age).GreaterThan(1);
+			validator.RuleFor(x => x.AnotherInt).GreaterThan(2);
+
+			var result = validator.TestValidate(new Person() {
+				NullableInt = 1,
+				Age = 1,
+				AnotherInt = 1
+			});
+
+			var ex = Assert.Throws<ValidationTestException>(() => result.ShouldHaveValidationErrorFor(x => x.NullableInt.Value));
+			Assert.Equal("Expected a validation error for property NullableInt.Value\n----\nProperties with Validation Errors:\n[0]: NullableInt\n[1]: Age\n[2]: AnotherInt\n", ex.Message);
+		}
+
+		[Fact]
+		public void ShouldNotHaveValidationError_should_correctly_handle_explicitly_providing_object_to_validate() {
+			var unitOfMeasure = new UnitOfMeasure {
+				Value = 1,
+				Type = 43
+			};
+
+			var validator = new UnitOfMeasureValidator();
+
+			validator.TestValidate(unitOfMeasure).ShouldNotHaveValidationErrorFor(unit => unit.Type);
+		}
+
+		[Fact]
+		public void ShouldNotHaveValidationError_should_correctly_handle_explicitly_providing_object_to_validate_and_other_property_fails_validation() {
+			var validator = new Address2Validator();
+			validator.RuleFor(x => x.StreetNumber).Equal("foo");
+
+			var address = new Address2 {
+				StreetNumber = "a",
+				Street = "b"
+			};
+
+			validator.TestValidate(address).ShouldNotHaveValidationErrorFor(a => a.Street);
+		}
+
+		[Fact]
+		public void ShouldHaveValidationError_preconstructed_object_does_not_throw_for_unwritable_property() {
+			validator.RuleFor(x => x.ForenameReadOnly).NotNull();
+			validator.TestValidate(new Person {Forename = null}).ShouldHaveValidationErrorFor(x => x.ForenameReadOnly);
+		}
+
+		[Fact]
+		public void Expected_message_check() {
+			bool exceptionCaught = false;
+
+			try {
+				var validator = new InlineValidator<Person> {
+					v => v.RuleFor(x => x.Surname).NotNull().WithMessage("bar")
+				};
+				validator.TestValidate(new Person())
+					.ShouldHaveValidationErrorFor(x => x.Surname)
+					.WithErrorMessage("foo");
+			}
+			catch (ValidationTestException e) {
+				exceptionCaught = true;
+
+				e.Message.ShouldEqual("Expected an error message of 'foo'. Actual message was 'bar'");
+			}
+
+			exceptionCaught.ShouldBeTrue();
+		}
+
+		/// <summary>
+		/// Full test (for WhenAll)
+		/// </summary>
+		/// <param name="withoutErrMsg"></param>
+		/// <param name="errMessages"></param>
+		/// <param name="shouldBe"></param>
+		[Theory]
+		[InlineData("bar", new string[] { })]
+		[InlineData("bar", new string[] { "foo", })]
+		[InlineData("bar", new string[] { "foo", "bar" })]
+		[InlineData("bar", new string[] { "bar", })]
+		public void Unexpected_message_check(string withoutErrMsg, string[] errMessages) {
+			bool exceptionCaught = false;
+
+			try {
+				var validator = new InlineValidator<Person>();
+				foreach (var msg in errMessages) {
+					validator.Add(v => v.RuleFor(x => x.Surname).NotNull().WithMessage(msg));
+				}
+
+				validator.TestValidate(new Person { }).Errors.WithoutErrorMessage(withoutErrMsg);
+			}
+			catch (ValidationTestException e) {
+				exceptionCaught = true;
+
+				e.Message.ShouldEqual($"Found an unexpected error message of '{withoutErrMsg}'");
+			}
+
+			exceptionCaught.ShouldEqual(errMessages.Contains(withoutErrMsg));
+		}
+
+		[Fact]
+		public void Expected_message_argument_check() {
+			bool exceptionCaught = false;
+
+			try {
+				var validator = new InlineValidator<Person> {
+					v => v.RuleFor(x => x.Surname)
+						.Must((x, y, context) => {
+							context.MessageFormatter.AppendArgument("Foo", "bar");
+							return false;
+						})
+						.WithMessage("{Foo}")
+				};
+				validator.TestValidate(new Person())
+					.ShouldHaveValidationErrorFor(x => x.Surname)
+					.WithMessageArgument("Foo", "foo");
+			}
+			catch (ValidationTestException e) {
+				exceptionCaught = true;
+				e.Message.ShouldEqual("Expected message argument 'Foo' with value 'foo'. Actual value was 'bar'");
+			}
+
+			exceptionCaught.ShouldBeTrue();
+		}
+
+		[Fact]
+		public void Expected_state_check() {
+			bool exceptionCaught = false;
+
+			try {
+				var validator = new InlineValidator<Person> {
+					v => v.RuleFor(x => x.Surname).NotNull().WithState(x => "bar")
+				};
+				validator.TestValidate(new Person())
+					.ShouldHaveValidationErrorFor(x => x.Surname)
+					.WithCustomState("foo");
+			}
+			catch (ValidationTestException e) {
+				exceptionCaught = true;
+
+				e.Message.ShouldEqual("Expected custom state of 'foo'. Actual state was 'bar'");
+			}
+
+			exceptionCaught.ShouldBeTrue();
+		}
+
+		[Fact]
+		public void Unexpected_state_check() {
+			bool exceptionCaught = false;
+
+			try {
+				var validator = new InlineValidator<Person> {
+					v => v.RuleFor(x => x.Surname).NotNull().WithState(x => "bar"),
+					v => v.RuleFor(x => x.Surname).NotNull().WithState(x => "foo"),
+				};
+				validator.TestValidate(new Person())
+					.ShouldHaveValidationErrorFor(x => x.Surname)
+					.WithoutCustomState("bar");
+			}
+			catch (ValidationTestException e) {
+				exceptionCaught = true;
+
+				e.Message.ShouldEqual("Found an unexpected custom state of 'bar'");
+			}
+
+			exceptionCaught.ShouldBeTrue();
+		}
+
+		[Fact]
+		public void Test_custom_state_with_concatenated_string() {
+			var validator = new InlineValidator<Person>();
+			validator.RuleFor(x => x.Surname).NotNull().WithState(x => "Test" + 123);
+			var result = validator.TestValidate(new Person());
+
+			// String concatenated with integer means a different string reference is created:
+			/*
+				object s1 = "Test" + 123.ToString();
+				object s2 = "Test123";
+				bool check1 = s1 == s2; // False
+			 */
+			// Test to ensure that this scenario is handled properly.
+			result.ShouldHaveValidationErrorFor(x => x.Surname)
+				.WithCustomState("Test123");
+		}
+
+		[Fact]
+		public void Custom_state_comparer_check() {
+			var validator = new InlineValidator<Person>();
+			validator.RuleFor(x => x.Surname).NotNull().WithState(x => "Test" + 123);
+			var result = validator.TestValidate(new Person());
+
+			// Throws without comparer.
+			Assert.Throws<ValidationTestException>(() => {
+				result.ShouldHaveValidationErrorFor(x => x.Surname)
+					.WithCustomState("test123");
+			});
+
+			// Doesn't throw with comparer.
+			result.ShouldHaveValidationErrorFor(x => x.Surname)
+				.WithCustomState("test123", StringComparer.OrdinalIgnoreCase);
+		}
+
+		[Fact]
+		public void Expected_error_code_check() {
+			bool exceptionCaught = false;
+
+			try {
+				var validator = new InlineValidator<Person> {
+					v => v.RuleFor(x => x.Surname).NotNull().WithErrorCode("bar")
+				};
+				validator.TestValidate(new Person())
+					.ShouldHaveValidationErrorFor(x => x.Surname)
+					.WithErrorCode("foo");
+			}
+			catch (ValidationTestException e) {
+				exceptionCaught = true;
+
+				e.Message.ShouldEqual("Expected an error code of 'foo'. Actual error code was 'bar'");
+			}
+
+			exceptionCaught.ShouldBeTrue();
+		}
+
+		[Fact]
+		public void Unexpected_error_code_check() {
+			bool exceptionCaught = false;
+
+			try {
+				var validator = new InlineValidator<Person> {
+					v => v.RuleFor(x => x.Surname).NotNull().WithErrorCode("bar"),
+					v => v.RuleFor(x => x.Surname).NotNull().WithErrorCode("foo")
+				};
+				validator.TestValidate(new Person())
+					.ShouldHaveValidationErrorFor(x => x.Surname)
+					.WithoutErrorCode("bar");
+			}
+			catch (ValidationTestException e) {
+				exceptionCaught = true;
+
+				e.Message.ShouldEqual("Found an unexpected error code of 'bar'");
+			}
+
+			exceptionCaught.ShouldBeTrue();
+		}
+
+		[Fact]
+		public void Expected_severity_check() {
+			bool exceptionCaught = false;
+
+			try {
+				var validator = new InlineValidator<Person> {
+					v => v.RuleFor(x => x.Surname).NotNull().WithSeverity(Severity.Warning)
+				};
+				validator.TestValidate(new Person())
+					.ShouldHaveValidationErrorFor(x => x.Surname)
+					.WithSeverity(Severity.Error);
+			}
+			catch (ValidationTestException e) {
+				exceptionCaught = true;
+
+				e.Message.ShouldEqual($"Expected a severity of '{nameof(Severity.Error)}'. Actual severity was '{nameof(Severity.Warning)}'");
+			}
+
+			exceptionCaught.ShouldBeTrue();
+		}
+
+		[Fact]
+		public void Unexpected_severity_check() {
+			bool exceptionCaught = false;
+
+			try {
+				var validator = new InlineValidator<Person> {
+					v => v.RuleFor(x => x.Surname).NotNull().WithSeverity(Severity.Warning),
+					v => v.RuleFor(x => x.Surname).NotNull().WithSeverity(Severity.Error),
+				};
+				validator.TestValidate(new Person())
+					.ShouldHaveValidationErrorFor(x => x.Surname)
+					.WithoutSeverity(Severity.Warning);
+			}
+			catch (ValidationTestException e) {
+				exceptionCaught = true;
+
+				e.Message.ShouldEqual($"Found an unexpected severity of '{nameof(Severity.Warning)}'");
+			}
+
+			exceptionCaught.ShouldBeTrue();
+		}
+
+		[Theory]
+		[InlineData(42, null)]
+		[InlineData(42, "")]
+		public void ShouldHaveValidationError_should_not_throw_when_there_are_validation_errors__WhenAsyn_is_used(int age, string cardNumber) {
+			Person testPerson = new Person() {
+				CreditCard = cardNumber,
+				Age = age
+			};
+
+			validator.TestValidate(testPerson).ShouldHaveValidationErrorFor(x => x.CreditCard);
+		}
+
+		[Theory]
+		[InlineData(42, "cardNumber")]
+		[InlineData(17, null)]
+		[InlineData(17, "")]
+		[InlineData(17, "cardNumber")]
+		public void ShouldHaveValidationError_should_throw_when_there_are_not_validation_errors__WhenAsyn_Is_Used(int age, string cardNumber) {
+			Person testPerson = new Person() {
+				CreditCard = cardNumber,
+				Age = age
+			};
+
+			Assert.Throws<ValidationTestException>(() => validator.TestValidate(testPerson).ShouldHaveValidationErrorFor(x => x.CreditCard));
+		}
+
+		[Theory]
+		[InlineData(42, "cardNumber")]
+		[InlineData(17, null)]
+		[InlineData(17, "")]
+		[InlineData(17, "cardNumber")]
+		public void ShouldNotHaveValidationError_should_throw_when_there_are_not_validation_errors__WhenAsyn_is_used(int age, string cardNumber) {
+			Person testPerson = new Person() {
+				CreditCard = cardNumber,
+				Age = age
+			};
+
+			validator.TestValidate(testPerson)
+				.ShouldNotHaveValidationErrorFor(x => x.CreditCard);
+		}
+
+		[Theory]
+		[InlineData(42, null)]
+		[InlineData(42, "")]
+		public void ShouldNotHaveValidationError_should_throw_when_there_are_validation_errors__WhenAsyn_is_used(int age, string cardNumber) {
+			Person testPerson = new Person() {
+				CreditCard = cardNumber,
+				Age = age
+			};
+
+			Assert.Throws<ValidationTestException>(() => validator.TestValidate(testPerson).ShouldNotHaveValidationErrorFor(x => x.CreditCard));
+		}
+
+		[Fact]
+		public void ShouldHaveChildValidator_should_work_with_DependentRules() {
+			var validator = new InlineValidator<Person>();
+
+			validator.RuleFor(x => x.Children)
+				.NotNull().When(p => true)
+				.DependentRules(() => {
+					validator.RuleForEach(p => p.Children).SetValidator(p => new InlineValidator<Person>());
+				});
+
+			validator.ShouldHaveChildValidator(x => x.Children, typeof(InlineValidator<Person>));
+		}
+
+		[Fact]
+		public void Allows_only_one_failure_to_match() {
+			var validator = new InlineValidator<Person> {
+				v => v.RuleFor(x => x.Surname).Equal("a").WithErrorCode("nota"),
+				v => v.RuleFor(x => x.Surname).Equal("b").WithErrorCode("notb")
+			};
+
+			var person = new Person() { Surname = "c" };
+			var result = validator.TestValidate(person);
+
+			result.ShouldHaveAnyValidationError().WithErrorCode("nota");
+			result.ShouldHaveAnyValidationError().WithErrorCode("notb");
+		}
+
+		[Fact]
+		public void Matches_any_failure() {
+			var validator = new InlineValidator<Person> {
+				v => v.RuleFor(x => x.Surname).NotEqual("foo"),
+			};
+
+			var resultWithFailure = validator.TestValidate(new Person { Surname = "foo"});
+			var resultWithoutFailure = validator.TestValidate(new Person { Surname = ""});
+
+			Assert.Throws<ValidationTestException>(() => resultWithoutFailure.ShouldHaveAnyValidationError());
+			Assert.Throws<ValidationTestException>(() => resultWithFailure.ShouldNotHaveAnyValidationErrors());
+
+			// Neither should throw.
+			resultWithFailure.ShouldHaveAnyValidationError();
+			resultWithoutFailure.ShouldNotHaveAnyValidationErrors();
+		}
+
+		[Fact]
+		public void Model_level_check_fails_if_no_model_level_failures() {
+			var validator = new InlineValidator<Person>();
+			validator.RuleFor(x => x.Surname).Must(x => false);
+			var result = validator.TestValidate(new Person());
+
+			Assert.Throws<ValidationTestException>(() => {
+				result.ShouldHaveValidationErrorFor(x => x);
+			});
+
+			Assert.Throws<ValidationTestException>(() => {
+				result.ShouldHaveValidationErrorFor("");
+			});
+		}
+
+		[Fact]
+		public void Matches_model_level_rule() {
+			var validator = new InlineValidator<Person>();
+			validator.RuleFor(x => x).Must(x => false);
+			validator.RuleFor(x => x.Surname).Must(x => false);
+
+			var result = validator.TestValidate(new Person());
+
+			bool thrown = false;
+			try {
+				result.ShouldHaveValidationErrorFor(x => x);
+				result.ShouldHaveValidationErrorFor("");
+			}
+			catch (ValidationTestException) {
+				thrown = true;
+			}
+
+			thrown.ShouldBeFalse();
+		}
+
+		[Fact]
+		public void Can_use_indexer_in_string_message() {
+			var validator = new InlineValidator<Person>();
+			var orderValidator = new InlineValidator<Order>();
+			orderValidator.RuleFor(x => x.ProductName).NotNull();
+			validator.RuleForEach(x => x.Orders).SetValidator(orderValidator);
+
+			var model = new Person { Orders = new List<Order> { new Order() }};
+			var result = validator.TestValidate(model);
+			result.ShouldHaveValidationErrorFor("Orders[0].ProductName");
+		}
+
+		[Fact]
+		public void Can_use_indexer_in_string_message_inverse() {
+			var validator = new InlineValidator<Person>();
+			var orderValidator = new InlineValidator<Order>();
+			orderValidator.RuleFor(x => x.ProductName).Null();
+			validator.RuleForEach(x => x.Orders).SetValidator(orderValidator);
+
+			var model = new Person { Orders = new List<Order> { new Order() }};
+			var result = validator.TestValidate(model);
+			result.ShouldNotHaveValidationErrorFor("Orders[0].ProductName");
+		}
+
+		[Fact]
+		public async Task TestValidate_runs_async() {
+			var validator = new InlineValidator<Person>();
+			validator.RuleFor(x => x.Surname).MustAsync((x, ct) => Task.FromResult(false));
+			var result = await validator.TestValidateAsync(new Person());
+			result.ShouldHaveValidationErrorFor(x => x.Surname);
+		}
+
+		[Fact]
+		public async Task TestValidate_runs_async_throws() {
+			var validator = new InlineValidator<Person>();
+			validator.RuleFor(x => x.Surname).MustAsync((x, ct) => Task.FromResult(false));
+			var result = await validator.TestValidateAsync(new Person());
+			Assert.Throws<ValidationTestException>(() => {
+				result.ShouldNotHaveValidationErrorFor(x => x.Surname);
+			});
+		}
+
+		[Fact]
+		public async Task ShouldHaveValidationError_async() {
+			var validator = new InlineValidator<Person>();
+			validator.RuleFor(x => x.Surname).MustAsync((x, ct) => Task.FromResult(false));
+			(await validator.TestValidateAsync(new Person())).ShouldHaveValidationErrorFor(x => x.Surname);
+		}
+
+		[Fact]
+		public async Task ShouldHaveValidationError_async_throws() {
+			var validator = new InlineValidator<Person>();
+			validator.RuleFor(x => x.Surname).MustAsync((x, ct) => Task.FromResult(true));
+			await Assert.ThrowsAsync<ValidationTestException>(async () => {
+				(await validator.TestValidateAsync(new Person())).ShouldHaveValidationErrorFor(x => x.Surname);
+			});
+		}
+
+		[Fact]
+		public async Task ShouldNotHaveValidationError_async() {
+			var validator = new InlineValidator<Person>();
+			validator.RuleFor(x => x.Surname).MustAsync((x, ct) => Task.FromResult(true));
+			(await validator.TestValidateAsync(new Person())).ShouldNotHaveValidationErrorFor(x => x.Surname);
+		}
+
+		[Fact]
+		public async Task ShouldNotHaveValidationError_async_throws() {
+			var validator = new InlineValidator<Person>();
+			validator.RuleFor(x => x.Surname).MustAsync((x, ct) => Task.FromResult(false));
+			await Assert.ThrowsAsync<ValidationTestException>(async () => {
+				(await validator.TestValidateAsync(new Person())).ShouldNotHaveValidationErrorFor(x => x.Surname);
+			});
+		}
+
+		[Fact]
+		public async Task ShouldHaveValidationError_model_async() {
+			var validator = new InlineValidator<Person>();
+			validator.RuleFor(x => x.Surname).MustAsync((x, ct) => Task.FromResult(false));
+			(await validator.TestValidateAsync(new Person())).ShouldHaveValidationErrorFor(x => x.Surname);
+		}
+
+		[Fact]
+		public async Task ShouldHaveValidationError_model_async_throws() {
+			var validator = new InlineValidator<Person>();
+			validator.RuleFor(x => x.Surname).MustAsync((x, ct) => Task.FromResult(true));
+			await Assert.ThrowsAsync<ValidationTestException>(async () => {
+				(await validator.TestValidateAsync(new Person())).ShouldHaveValidationErrorFor(x => x.Surname);
+			});
+		}
+
+		[Fact]
+		public async Task ShouldNotHaveValidationError_model_async() {
+			var validator = new InlineValidator<Person>();
+			validator.RuleFor(x => x.Surname).MustAsync((x, ct) => Task.FromResult(true));
+			(await validator.TestValidateAsync(new Person())).ShouldNotHaveValidationErrorFor(x => x.Surname);
+		}
+
+		[Fact]
+		public async Task ShouldNotHaveValidationError_async_model_throws() {
+			var validator = new InlineValidator<Person>();
+			validator.RuleFor(x => x.Surname).MustAsync((x, ct) => Task.FromResult(false));
+			await Assert.ThrowsAsync<ValidationTestException>(async () => {
+				(await validator.TestValidateAsync(new Person())).ShouldNotHaveValidationErrorFor(x => x.Surname);
+			});
+		}
+
+		private class AddressValidator : AbstractValidator<Address> {
+		}
+
+		private class OrderValidator : AbstractValidator<Order> {
+		}
+
+		public class UnitOfMeasure {
+			public int Value { get; set; }
+			public int? Type { get; set; }
+		}
+
+
+		public class UnitOfMeasureValidator : AbstractValidator<UnitOfMeasure> {
+			public UnitOfMeasureValidator() {
+				RuleFor(unit => unit.Value).GreaterThanOrEqualTo(0);
+
+				RuleFor(unit => unit.Type).NotNull()
+					.When(unit => unit.Value > 0)
+					.WithMessage("If a unit of measure's 'Value' is provided, then a 'Type' also needs to be provided.");
+			}
+		}
+
+		public class Address2 {
+			public string StreetNumber { get; set; }
+			public string Street { get; set; }
+		}
+
+		public class Address2Validator : InlineValidator<Address2> {
+			public static string RuleLocationNames = "LocationNames";
+
+			public Address2Validator() {
+				// Cannot have a street number/lot and no street name.
+				RuleFor(address => address.Street)
+					.NotNull()
+					.When(address => !address.StreetNumber.IsNullOrWhiteSpace())
+					.WithMessage("A street name is required when a street number has been provided. Eg. Smith Street.");
+			}
+		}
+	}
+}