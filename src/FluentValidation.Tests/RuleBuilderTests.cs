--- conflicted
+++ resolved
@@ -1,224 +1,209 @@
-#region License
-// Copyright (c) .NET Foundation and contributors.
-//
-// Licensed under the Apache License, Version 2.0 (the "License");
-// you may not use this file except in compliance with the License.
-// You may obtain a copy of the License at
-//
-// http://www.apache.org/licenses/LICENSE-2.0
-//
-// Unless required by applicable law or agreed to in writing, software
-// distributed under the License is distributed on an "AS IS" BASIS,
-// WITHOUT WARRANTIES OR CONDITIONS OF ANY KIND, either express or implied.
-// See the License for the specific language governing permissions and
-// limitations under the License.
-//
-// The latest version of this file can be found at https://github.com/FluentValidation/FluentValidation
-#endregion
-
-namespace FluentValidation.Tests {
-	using System;
-	using System.Linq;
-	using System.Threading;
-	using System.Threading.Tasks;
-	using Internal;
-	using Xunit;
-	using Validators;
-
-	public class RuleBuilderTests {
-		IRuleBuilderInitial<Person, string> builder;
-		private InlineValidator<Person> _validator;
-		private IValidationRule<Person, string> _rule;
-
-
-		public  RuleBuilderTests() {
-			_validator = new InlineValidator<Person>();
-			builder = _validator.RuleFor(x => x.Surname);
-			builder.Configure(rule => _rule = rule);
-		}
-
-		[Fact]
-		public void Should_build_property_name() {
-			_rule.PropertyName.ShouldEqual("Surname");
-		}
-
-		[Fact]
-		public void Adding_a_validator_should_store_validator() {
-			var validator = new TestPropertyValidator<Person, string>();
-			builder.SetValidator(validator);
-			_rule.Current.Validator.ShouldBeTheSameAs(validator);
-		}
-
-		[Fact]
-		public void Should_set_custom_property_name() {
-			builder.SetValidator(new TestPropertyValidator<Person, string>()).WithName("Foo");
-			Assert.Equal(_rule.GetDisplayName(null), "Foo");
-		}
-
-		[Fact]
-		public void Should_set_custom_error() {
-			builder.SetValidator(new TestPropertyValidator<Person, string>()).WithMessage("Bar");
-			_rule.Current.GetErrorMessage(null, default).ShouldEqual("Bar");
-		}
-
-		[Fact]
-		public void Should_throw_if_validator_is_null() {
-			Assert.Throws<ArgumentNullException>(() => builder.SetValidator((PropertyValidator<Person, string>)null));
-		}
-
-		[Fact]
-		public void Should_throw_if_overriding_validator_is_null() {
-			Assert.Throws<ArgumentNullException>(() => builder.SetValidator((IValidator<string>)null));
-		}
-
-		[Fact]
-		public void Should_throw_if_overriding_validator_provider_is_null() {
-			Assert.Throws<ArgumentNullException>(() => builder.SetValidator((Func<Person, IValidator<string>>) null));
-		}
-
-		[Fact]
-		public void Should_throw_if_message_is_null() {
-			Assert.Throws<ArgumentNullException>(() => builder.SetValidator(new TestPropertyValidator<Person, string>()).WithMessage((string)null));
-		}
-
-		[Fact]
-		public void Should_throw_if_property_name_is_null() {
-			Assert.Throws<ArgumentNullException>(() => builder.SetValidator(new TestPropertyValidator<Person, string>()).WithName((string)null));
-		}
-
-		[Fact]
-		public void Should_throw_when_predicate_is_null() {
-			Assert.Throws<ArgumentNullException>(() => builder.SetValidator(new TestPropertyValidator<Person, string>()).When((Func<Person, bool>)null));
-		}
-
-		[Fact]
-		public void Should_throw_when_context_predicate_is_null() {
-			Assert.Throws<ArgumentNullException>(() => builder.SetValidator(new TestPropertyValidator<Person, string>()).When((Func<Person, ValidationContext<Person>, bool>)null));
-		}
-
-		[Fact]
-		public void Should_throw_when_async_predicate_is_null() {
-			Assert.Throws<ArgumentNullException>(() => builder.SetValidator(new TestPropertyValidator<Person, string>()).WhenAsync((Func<Person, CancellationToken, Task<bool>>) null));
-		}
-
-		[Fact]
-		public void Should_throw_when_inverse_context_predicate_is_null() {
-			Assert.Throws<ArgumentNullException>(() => builder.SetValidator(new TestPropertyValidator<Person, string>()).Unless((Func<Person, ValidationContext<Person>, bool>)null));
-		}
-
-		[Fact]
-		public void Should_throw_when_inverse_predicate_is_null() {
-			Assert.Throws<ArgumentNullException>(() => builder.SetValidator(new TestPropertyValidator<Person, string>()).Unless((Func<Person, bool>)null));
-		}
-
-		[Fact]
-		public void Should_throw_when_async_inverse_predicate_is_null() {
-			Assert.Throws<ArgumentNullException>(() => builder.SetValidator(new TestPropertyValidator<Person, string>()).UnlessAsync((Func<Person, CancellationToken, Task<bool>>) null));
-		}
-
-		[Fact]
-		public void PropertyDescription_should_return_property_name_split() {
-			var builder = _validator.RuleFor(x => x.DateOfBirth);
-			IValidationRule<Person, DateTime> rule = null;
-			builder.Configure(r => rule = r);
-			rule.GetDisplayName(null).ShouldEqual("Date Of Birth");
-		}
-
-		[Fact]
-		public void PropertyDescription_should_return_custom_property_name() {
-			var builder = _validator.RuleFor(x => x.DateOfBirth);
-			IValidationRule<Person, DateTime> rule = null;
-			builder.Configure(r => rule = r);
-			builder.NotEqual(default(DateTime)).WithName("Foo");
-			rule.GetDisplayName(null).ShouldEqual("Foo");
-		}
-
-		[Fact]
-		public void Nullable_object_with_condition_should_not_throw() {
-			_validator.RuleFor(x => x.NullableInt.Value)
-				.GreaterThanOrEqualTo(3).When(x => x.NullableInt != null);
-			_validator.Validate(new ValidationContext<Person>(new Person(), new PropertyChain(), new DefaultValidatorSelector()));
-		}
-
-		[Fact]
-		public void Nullable_object_with_async_condition_should_not_throw() {
-<<<<<<< HEAD
-			var builder = _validator.RuleFor(x => x.NullableInt.Value);
-			PropertyRule rule = null;
-			builder.Configure(r => rule = r);
-
-			builder.GreaterThanOrEqualTo(3).WhenAsync((x,c) =>
-#if NET35
-			TaskEx
-#else
-			Task
-#endif
-			.FromResult(x.NullableInt != null));
-			rule.Validate(new ValidationContext<Person>(new Person(), new PropertyChain(), new DefaultValidatorSelector()));
-=======
-			_validator.RuleFor(x => x.NullableInt.Value)
-				.GreaterThanOrEqualTo(3).WhenAsync((x,c) => Task.FromResult(x.NullableInt != null));
-			_validator.Validate(new ValidationContext<Person>(new Person(), new PropertyChain(), new DefaultValidatorSelector()));
->>>>>>> a490b8f5
-		}
-
-		[Fact]
-		public void Rule_for_a_non_memberexpression_should_not_generate_property_name() {
-			var builder = _validator.RuleFor(x => x.CalculateSalary());
-			IValidationRule<Person, int> rule = null;
-			builder.Configure(r => rule = r);
-			rule.GetDisplayName(null).ShouldBeNull();
-			rule.PropertyName.ShouldBeNull();
-		}
-
-		[Fact]
-		public void Property_should_return_property_being_validated() {
-			var property = typeof(Person).GetProperty("Surname");
-			_rule.Member.ShouldEqual(property);
-		}
-
-		[Fact]
-		public void Property_should_return_null_when_it_is_not_a_property_being_validated() {
-			builder = _validator.RuleFor(x => "Foo");
-			IValidationRule<Person, string> rule = null;
-			builder.Configure(r => rule = r);
-			rule.Member.ShouldBeNull();
-		}
-
-		[Fact]
-		public void Result_should_use_custom_property_name_when_no_property_name_can_be_determined() {
-			_validator.RuleFor(x => x.CalculateSalary())
-				.GreaterThan(100).WithName("Foo");
-			var context = new ValidationContext<Person>(new Person(), new PropertyChain(), new DefaultValidatorSelector());
-			var result = _validator.Validate(context);
-			result.Errors.Single().PropertyName.ShouldEqual("Foo");
-		}
-
-		[Fact]
-		public void Conditional_child_validator_should_register_with_validator_type_not_property() {
-			var builder = _validator.RuleFor(x => x.Address);
-			builder.SetValidator((Person person) => new NoopAddressValidator());
-			IValidationRule<Person, Address> rule = null;
-			builder.Configure(r => rule = r);
-
-			rule.Components
-				.Select(x => x.Validator)
-				.OfType<IChildValidatorAdaptor>().Single().ValidatorType.ShouldEqual(typeof(NoopAddressValidator));
-		}
-
-		class NoopAddressValidator : AbstractValidator<Address> {
-		}
-
-		class TestPropertyValidator<T,TProperty> : PropertyValidator<T,TProperty> {
-			public override string Name => "TestPropertyValidator";
-
-			public override bool IsValid(ValidationContext<T> context, TProperty value) {
-				return true;
-			}
-
-			protected override string GetDefaultMessageTemplate(string errorCode) {
-				return Localized(errorCode, "NotNullValidator");
-			}
-		}
-	}
-}
+#region License
+// Copyright (c) .NET Foundation and contributors.
+//
+// Licensed under the Apache License, Version 2.0 (the "License");
+// you may not use this file except in compliance with the License.
+// You may obtain a copy of the License at
+//
+// http://www.apache.org/licenses/LICENSE-2.0
+//
+// Unless required by applicable law or agreed to in writing, software
+// distributed under the License is distributed on an "AS IS" BASIS,
+// WITHOUT WARRANTIES OR CONDITIONS OF ANY KIND, either express or implied.
+// See the License for the specific language governing permissions and
+// limitations under the License.
+//
+// The latest version of this file can be found at https://github.com/FluentValidation/FluentValidation
+#endregion
+
+namespace FluentValidation.Tests {
+	using System;
+	using System.Linq;
+	using System.Threading;
+	using System.Threading.Tasks;
+	using Internal;
+	using Xunit;
+	using Validators;
+
+	public class RuleBuilderTests {
+		IRuleBuilderInitial<Person, string> builder;
+		private InlineValidator<Person> _validator;
+		private IValidationRule<Person, string> _rule;
+
+
+		public  RuleBuilderTests() {
+			_validator = new InlineValidator<Person>();
+			builder = _validator.RuleFor(x => x.Surname);
+			builder.Configure(rule => _rule = rule);
+		}
+
+		[Fact]
+		public void Should_build_property_name() {
+			_rule.PropertyName.ShouldEqual("Surname");
+		}
+
+		[Fact]
+		public void Adding_a_validator_should_store_validator() {
+			var validator = new TestPropertyValidator<Person, string>();
+			builder.SetValidator(validator);
+			_rule.Current.Validator.ShouldBeTheSameAs(validator);
+		}
+
+		[Fact]
+		public void Should_set_custom_property_name() {
+			builder.SetValidator(new TestPropertyValidator<Person, string>()).WithName("Foo");
+			Assert.Equal(_rule.GetDisplayName(null), "Foo");
+		}
+
+		[Fact]
+		public void Should_set_custom_error() {
+			builder.SetValidator(new TestPropertyValidator<Person, string>()).WithMessage("Bar");
+			_rule.Current.GetErrorMessage(null, default).ShouldEqual("Bar");
+		}
+
+		[Fact]
+		public void Should_throw_if_validator_is_null() {
+			Assert.Throws<ArgumentNullException>(() => builder.SetValidator((PropertyValidator<Person, string>)null));
+		}
+
+		[Fact]
+		public void Should_throw_if_overriding_validator_is_null() {
+			Assert.Throws<ArgumentNullException>(() => builder.SetValidator((IValidator<string>)null));
+		}
+
+		[Fact]
+		public void Should_throw_if_overriding_validator_provider_is_null() {
+			Assert.Throws<ArgumentNullException>(() => builder.SetValidator((Func<Person, IValidator<string>>) null));
+		}
+
+		[Fact]
+		public void Should_throw_if_message_is_null() {
+			Assert.Throws<ArgumentNullException>(() => builder.SetValidator(new TestPropertyValidator<Person, string>()).WithMessage((string)null));
+		}
+
+		[Fact]
+		public void Should_throw_if_property_name_is_null() {
+			Assert.Throws<ArgumentNullException>(() => builder.SetValidator(new TestPropertyValidator<Person, string>()).WithName((string)null));
+		}
+
+		[Fact]
+		public void Should_throw_when_predicate_is_null() {
+			Assert.Throws<ArgumentNullException>(() => builder.SetValidator(new TestPropertyValidator<Person, string>()).When((Func<Person, bool>)null));
+		}
+
+		[Fact]
+		public void Should_throw_when_context_predicate_is_null() {
+			Assert.Throws<ArgumentNullException>(() => builder.SetValidator(new TestPropertyValidator<Person, string>()).When((Func<Person, ValidationContext<Person>, bool>)null));
+		}
+
+		[Fact]
+		public void Should_throw_when_async_predicate_is_null() {
+			Assert.Throws<ArgumentNullException>(() => builder.SetValidator(new TestPropertyValidator<Person, string>()).WhenAsync((Func<Person, CancellationToken, Task<bool>>) null));
+		}
+
+		[Fact]
+		public void Should_throw_when_inverse_context_predicate_is_null() {
+			Assert.Throws<ArgumentNullException>(() => builder.SetValidator(new TestPropertyValidator<Person, string>()).Unless((Func<Person, ValidationContext<Person>, bool>)null));
+		}
+
+		[Fact]
+		public void Should_throw_when_inverse_predicate_is_null() {
+			Assert.Throws<ArgumentNullException>(() => builder.SetValidator(new TestPropertyValidator<Person, string>()).Unless((Func<Person, bool>)null));
+		}
+
+		[Fact]
+		public void Should_throw_when_async_inverse_predicate_is_null() {
+			Assert.Throws<ArgumentNullException>(() => builder.SetValidator(new TestPropertyValidator<Person, string>()).UnlessAsync((Func<Person, CancellationToken, Task<bool>>) null));
+		}
+
+		[Fact]
+		public void PropertyDescription_should_return_property_name_split() {
+			var builder = _validator.RuleFor(x => x.DateOfBirth);
+			IValidationRule<Person, DateTime> rule = null;
+			builder.Configure(r => rule = r);
+			rule.GetDisplayName(null).ShouldEqual("Date Of Birth");
+		}
+
+		[Fact]
+		public void PropertyDescription_should_return_custom_property_name() {
+			var builder = _validator.RuleFor(x => x.DateOfBirth);
+			IValidationRule<Person, DateTime> rule = null;
+			builder.Configure(r => rule = r);
+			builder.NotEqual(default(DateTime)).WithName("Foo");
+			rule.GetDisplayName(null).ShouldEqual("Foo");
+		}
+
+		[Fact]
+		public void Nullable_object_with_condition_should_not_throw() {
+			_validator.RuleFor(x => x.NullableInt.Value)
+				.GreaterThanOrEqualTo(3).When(x => x.NullableInt != null);
+			_validator.Validate(new ValidationContext<Person>(new Person(), new PropertyChain(), new DefaultValidatorSelector()));
+		}
+
+		[Fact]
+		public void Nullable_object_with_async_condition_should_not_throw() {
+			_validator.RuleFor(x => x.NullableInt.Value)
+				.GreaterThanOrEqualTo(3).WhenAsync((x,c) => Task.FromResult(x.NullableInt != null));
+			_validator.Validate(new ValidationContext<Person>(new Person(), new PropertyChain(), new DefaultValidatorSelector()));
+		}
+
+		[Fact]
+		public void Rule_for_a_non_memberexpression_should_not_generate_property_name() {
+			var builder = _validator.RuleFor(x => x.CalculateSalary());
+			IValidationRule<Person, int> rule = null;
+			builder.Configure(r => rule = r);
+			rule.GetDisplayName(null).ShouldBeNull();
+			rule.PropertyName.ShouldBeNull();
+		}
+
+		[Fact]
+		public void Property_should_return_property_being_validated() {
+			var property = typeof(Person).GetProperty("Surname");
+			_rule.Member.ShouldEqual(property);
+		}
+
+		[Fact]
+		public void Property_should_return_null_when_it_is_not_a_property_being_validated() {
+			builder = _validator.RuleFor(x => "Foo");
+			IValidationRule<Person, string> rule = null;
+			builder.Configure(r => rule = r);
+			rule.Member.ShouldBeNull();
+		}
+
+		[Fact]
+		public void Result_should_use_custom_property_name_when_no_property_name_can_be_determined() {
+			_validator.RuleFor(x => x.CalculateSalary())
+				.GreaterThan(100).WithName("Foo");
+			var context = new ValidationContext<Person>(new Person(), new PropertyChain(), new DefaultValidatorSelector());
+			var result = _validator.Validate(context);
+			result.Errors.Single().PropertyName.ShouldEqual("Foo");
+		}
+
+		[Fact]
+		public void Conditional_child_validator_should_register_with_validator_type_not_property() {
+			var builder = _validator.RuleFor(x => x.Address);
+			builder.SetValidator((Person person) => new NoopAddressValidator());
+			IValidationRule<Person, Address> rule = null;
+			builder.Configure(r => rule = r);
+
+			rule.Components
+				.Select(x => x.Validator)
+				.OfType<IChildValidatorAdaptor>().Single().ValidatorType.ShouldEqual(typeof(NoopAddressValidator));
+		}
+
+		class NoopAddressValidator : AbstractValidator<Address> {
+		}
+
+		class TestPropertyValidator<T,TProperty> : PropertyValidator<T,TProperty> {
+			public override string Name => "TestPropertyValidator";
+
+			public override bool IsValid(ValidationContext<T> context, TProperty value) {
+				return true;
+			}
+
+			protected override string GetDefaultMessageTemplate(string errorCode) {
+				return Localized(errorCode, "NotNullValidator");
+			}
+		}
+	}
+}