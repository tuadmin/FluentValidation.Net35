#region License
// Copyright (c) .NET Foundation and contributors.
//
// Licensed under the Apache License, Version 2.0 (the "License");
// you may not use this file except in compliance with the License.
// You may obtain a copy of the License at
//
// http://www.apache.org/licenses/LICENSE-2.0
//
// Unless required by applicable law or agreed to in writing, software
// distributed under the License is distributed on an "AS IS" BASIS,
// WITHOUT WARRANTIES OR CONDITIONS OF ANY KIND, either express or implied.
// See the License for the specific language governing permissions and
// limitations under the License.
//
// The latest version of this file can be found at https://github.com/FluentValidation/FluentValidation
#endregion

<<<<<<< HEAD
namespace FluentValidation.Tests {
	using System;
	using System.Collections.Generic;
	using System.Linq;
	using Xunit;
	using Results;
	using Validators;

	//Inspired by SpecUnit's SpecificationExtensions
	//http://code.google.com/p/specunit-net/source/browse/trunk/src/SpecUnit/SpecificationExtensions.cs
	public static class TestExtensions {
		public static void ShouldEqual(this object actual, object expected) {
			Assert.Equal(expected, actual);
		}

		public static void ShouldBeTheSameAs(this object actual, object expected) {
			Assert.Same(expected, actual);
		}

		public static void ShouldBeNull(this object actual) {
			Assert.Null(actual);
		}

		public static void ShouldNotBeNull(this object actual) {
			Assert.NotNull(actual);
		}

		public static void ShouldBeTrue(this bool b) {
			Assert.True(b);
		}

		public static void ShouldBeTrue(this bool b, string msg) {
			Assert.True(b, msg);
		}

		public static void ShouldBeFalse(this bool b) {
			Assert.False(b);
		}

		public static Exception ShouldBeThrownBy(this Type exceptionType,
			Action code
			)
		{
			return
#if NET35
				AssertEx
#else
				Assert
#endif
				.Throws(exceptionType, code);
		}

		public static T ShouldBe<T>(this object actual) {
			Assert.IsType<T>(actual);
			return (T)actual;
		}

		public static bool IsValid(this IEnumerable<ValidationFailure> errors) {
			return errors.Count() == 0;
		}
=======
namespace FluentValidation.Tests;

using Xunit;

//Inspired by SpecUnit's SpecificationExtensions
//http://code.google.com/p/specunit-net/source/browse/trunk/src/SpecUnit/SpecificationExtensions.cs
public static class TestExtensions {
	public static void ShouldEqual(this object actual, object expected) {
		Assert.Equal(expected, actual);
	}

	public static void ShouldBeTheSameAs(this object actual, object expected) {
		Assert.Same(expected, actual);
	}

	public static void ShouldBeNull(this object actual) {
		Assert.Null(actual);
	}

	public static void ShouldNotBeNull(this object actual) {
		Assert.NotNull(actual);
	}

	public static void ShouldBeTrue(this bool b) {
		Assert.True(b);
	}

	public static void ShouldBeTrue(this bool b, string msg) {
		Assert.True(b, msg);
	}

	public static void ShouldBeFalse(this bool b) {
		Assert.False(b);
>>>>>>> 3ac7d18b
	}
}
<|MERGE_RESOLUTION|>--- conflicted
+++ resolved
@@ -1,116 +1,53 @@
-#region License
-// Copyright (c) .NET Foundation and contributors.
-//
-// Licensed under the Apache License, Version 2.0 (the "License");
-// you may not use this file except in compliance with the License.
-// You may obtain a copy of the License at
-//
-// http://www.apache.org/licenses/LICENSE-2.0
-//
-// Unless required by applicable law or agreed to in writing, software
-// distributed under the License is distributed on an "AS IS" BASIS,
-// WITHOUT WARRANTIES OR CONDITIONS OF ANY KIND, either express or implied.
-// See the License for the specific language governing permissions and
-// limitations under the License.
-//
-// The latest version of this file can be found at https://github.com/FluentValidation/FluentValidation
-#endregion
-
-<<<<<<< HEAD
-namespace FluentValidation.Tests {
-	using System;
-	using System.Collections.Generic;
-	using System.Linq;
-	using Xunit;
-	using Results;
-	using Validators;
-
-	//Inspired by SpecUnit's SpecificationExtensions
-	//http://code.google.com/p/specunit-net/source/browse/trunk/src/SpecUnit/SpecificationExtensions.cs
-	public static class TestExtensions {
-		public static void ShouldEqual(this object actual, object expected) {
-			Assert.Equal(expected, actual);
-		}
-
-		public static void ShouldBeTheSameAs(this object actual, object expected) {
-			Assert.Same(expected, actual);
-		}
-
-		public static void ShouldBeNull(this object actual) {
-			Assert.Null(actual);
-		}
-
-		public static void ShouldNotBeNull(this object actual) {
-			Assert.NotNull(actual);
-		}
-
-		public static void ShouldBeTrue(this bool b) {
-			Assert.True(b);
-		}
-
-		public static void ShouldBeTrue(this bool b, string msg) {
-			Assert.True(b, msg);
-		}
-
-		public static void ShouldBeFalse(this bool b) {
-			Assert.False(b);
-		}
-
-		public static Exception ShouldBeThrownBy(this Type exceptionType,
-			Action code
-			)
-		{
-			return
-#if NET35
-				AssertEx
-#else
-				Assert
-#endif
-				.Throws(exceptionType, code);
-		}
-
-		public static T ShouldBe<T>(this object actual) {
-			Assert.IsType<T>(actual);
-			return (T)actual;
-		}
-
-		public static bool IsValid(this IEnumerable<ValidationFailure> errors) {
-			return errors.Count() == 0;
-		}
-=======
-namespace FluentValidation.Tests;
-
-using Xunit;
-
-//Inspired by SpecUnit's SpecificationExtensions
-//http://code.google.com/p/specunit-net/source/browse/trunk/src/SpecUnit/SpecificationExtensions.cs
-public static class TestExtensions {
-	public static void ShouldEqual(this object actual, object expected) {
-		Assert.Equal(expected, actual);
-	}
-
-	public static void ShouldBeTheSameAs(this object actual, object expected) {
-		Assert.Same(expected, actual);
-	}
-
-	public static void ShouldBeNull(this object actual) {
-		Assert.Null(actual);
-	}
-
-	public static void ShouldNotBeNull(this object actual) {
-		Assert.NotNull(actual);
-	}
-
-	public static void ShouldBeTrue(this bool b) {
-		Assert.True(b);
-	}
-
-	public static void ShouldBeTrue(this bool b, string msg) {
-		Assert.True(b, msg);
-	}
-
-	public static void ShouldBeFalse(this bool b) {
-		Assert.False(b);
->>>>>>> 3ac7d18b
-	}
-}
+#region License
+// Copyright (c) .NET Foundation and contributors.
+//
+// Licensed under the Apache License, Version 2.0 (the "License");
+// you may not use this file except in compliance with the License.
+// You may obtain a copy of the License at
+//
+// http://www.apache.org/licenses/LICENSE-2.0
+//
+// Unless required by applicable law or agreed to in writing, software
+// distributed under the License is distributed on an "AS IS" BASIS,
+// WITHOUT WARRANTIES OR CONDITIONS OF ANY KIND, either express or implied.
+// See the License for the specific language governing permissions and
+// limitations under the License.
+//
+// The latest version of this file can be found at https://github.com/FluentValidation/FluentValidation
+#endregion
+
+namespace FluentValidation.Tests;
+
+using Xunit;
+
+//Inspired by SpecUnit's SpecificationExtensions
+//http://code.google.com/p/specunit-net/source/browse/trunk/src/SpecUnit/SpecificationExtensions.cs
+public static class TestExtensions {
+	public static void ShouldEqual(this object actual, object expected) {
+		Assert.Equal(expected, actual);
+	}
+
+	public static void ShouldBeTheSameAs(this object actual, object expected) {
+		Assert.Same(expected, actual);
+	}
+
+	public static void ShouldBeNull(this object actual) {
+		Assert.Null(actual);
+	}
+
+	public static void ShouldNotBeNull(this object actual) {
+		Assert.NotNull(actual);
+	}
+
+	public static void ShouldBeTrue(this bool b) {
+		Assert.True(b);
+	}
+
+	public static void ShouldBeTrue(this bool b, string msg) {
+		Assert.True(b, msg);
+	}
+
+	public static void ShouldBeFalse(this bool b) {
+		Assert.False(b);
+	}
+}